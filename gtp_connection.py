--- conflicted
+++ resolved
@@ -1,1088 +1,1088 @@
-<<<<<<< HEAD
-"""
-gtp_connection.py
-Module for playing games of Go using GoTextProtocol
-
-Cmput 455 sample code
-Written by Cmput 455 TA and Martin Mueller.
-Parts of this code were originally based on the gtp module 
-in the Deep-Go project by Isaac Henrion and Amos Storkey 
-at the University of Edinburgh.
-
---- A3 ---
-V1
-Added assignment 3 section
-import FlatMonteCarloPlayer form ninuki
-initialize self.player as FlatMonteCarloPlayer(10)
-add self.policy default to 'random'
-added functions to be called from gtp text prompt:
--policy_cmd()
--policy_move_cmd()
-implemented policy_cmd()
-moved FlatMonteCarloPlayer to bottom of gtp_connection
-policy_move_cmd() Done
-change genmove() Done
-FlatMonteCarloPlayer() changed and working for random policy
-Random Policy working
----
-"""
-import traceback
-import numpy as np
-import re
-from sys import stdin, stdout, stderr
-from typing import Any, Callable, Dict, List, Tuple
-
-from board_base import (
-    BLACK,
-    WHITE,
-    EMPTY,
-    BORDER,
-    GO_COLOR, GO_POINT,
-    PASS,
-    MAXSIZE,
-    coord_to_point,
-    opponent
-)
-from board import GoBoard
-from board_util import GoBoardUtil
-from engine import GoEngine
-
-class GtpConnection:
-    def __init__(self, go_engine: GoEngine, board: GoBoard, debug_mode: bool = False) -> None:
-        """
-        Manage a GTP connection for a Go-playing engine
-
-        Parameters
-        ----------
-        go_engine:
-            a program that can reply to a set of GTP commandsbelow
-        board: 
-            Represents the current board state.
-        """
-        self._debug_mode: bool = debug_mode
-        self.go_engine = go_engine
-        self.board: GoBoard = board
-
-        self.player = FlatMonteCarloPlayer(10)
-        self.policy = "random"
-
-        self.commands: Dict[str, Callable[[List[str]], None]] = {
-            "protocol_version": self.protocol_version_cmd,
-            "quit": self.quit_cmd,
-            "name": self.name_cmd,
-            "boardsize": self.boardsize_cmd,
-            "showboard": self.showboard_cmd,
-            "clear_board": self.clear_board_cmd,
-            "komi": self.komi_cmd,
-            "version": self.version_cmd,
-            "known_command": self.known_command_cmd,
-            "genmove": self.genmove_cmd,
-            "list_commands": self.list_commands_cmd,
-            "play": self.play_cmd,
-            "legal_moves": self.legal_moves_cmd,
-            "gogui-rules_legal_moves": self.gogui_rules_legal_moves_cmd,
-            "gogui-rules_final_result": self.gogui_rules_final_result_cmd,
-            "gogui-rules_captured_count": self.gogui_rules_captured_count_cmd,
-            "gogui-rules_game_id": self.gogui_rules_game_id_cmd,
-            "gogui-rules_board_size": self.gogui_rules_board_size_cmd,
-            "gogui-rules_side_to_move": self.gogui_rules_side_to_move_cmd,
-            "gogui-rules_board": self.gogui_rules_board_cmd,
-            "gogui-analyze_commands": self.gogui_analyze_cmd,
-            "timelimit": self.timelimit_cmd,
-            "solve": self.solve_cmd,
-            # New Added functions for A3
-            "policy": self.policy_cmd,
-            "policy_moves": self.policy_moves_cmd
-        }
-
-        # argmap is used for argument checking
-        # values: (required number of arguments,
-        #          error message on argnum failure)
-        self.argmap: Dict[str, Tuple[int, str]] = {
-            "boardsize": (1, "Usage: boardsize INT"),
-            "komi": (1, "Usage: komi FLOAT"),
-            "known_command": (1, "Usage: known_command CMD_NAME"),
-            "genmove": (1, "Usage: genmove {w,b}"),
-            "play": (2, "Usage: play {b,w} MOVE"),
-            "legal_moves": (1, "Usage: legal_moves {w,b}"),
-        }
-
-    def write(self, data: str) -> None:
-        stdout.write(data)
-
-    def flush(self) -> None:
-        stdout.flush()
-
-    def start_connection(self) -> None:
-        """
-        Start a GTP connection. 
-        This function continuously monitors standard input for commands.
-        """
-        line = stdin.readline()
-        while line:
-            self.get_cmd(line)
-            line = stdin.readline()
-
-    def get_cmd(self, command: str) -> None:
-        """
-        Parse command string and execute it
-        """
-        if len(command.strip(" \r\t")) == 0:
-            return
-        if command[0] == "#":
-            return
-        # Strip leading numbers from regression tests
-        if command[0].isdigit():
-            command = re.sub("^\d+", "", command).lstrip()
-
-        elements: List[str] = command.split()
-        if not elements:
-            return
-        command_name: str = elements[0]
-        args: List[str] = elements[1:]
-        if self.has_arg_error(command_name, len(args)):
-            return
-        if command_name in self.commands:
-            try:
-                self.commands[command_name](args)
-            except Exception as e:
-                self.debug_msg("Error executing command {}\n".format(str(e)))
-                self.debug_msg("Stack Trace:\n{}\n".format(traceback.format_exc()))
-                raise e
-        else:
-            self.debug_msg("Unknown command: {}\n".format(command_name))
-            self.error("Unknown command")
-            stdout.flush()
-
-    def has_arg_error(self, cmd: str, argnum: int) -> bool:
-        """
-        Verify the number of arguments of cmd.
-        argnum is the number of parsed arguments
-        """
-        if cmd in self.argmap and self.argmap[cmd][0] != argnum:
-            self.error(self.argmap[cmd][1])
-            return True
-        return False
-
-    def debug_msg(self, msg: str) -> None:
-        """ Write msg to the debug stream """
-        if self._debug_mode:
-            stderr.write(msg)
-            stderr.flush()
-
-    def error(self, error_msg: str) -> None:
-        """ Send error msg to stdout """
-        stdout.write("? {}\n\n".format(error_msg))
-        stdout.flush()
-
-    def respond(self, response: str = "") -> None:
-        """ Send response to stdout """
-        stdout.write("= {}\n\n".format(response))
-        stdout.flush()
-
-    def reset(self, size: int) -> None:
-        """
-        Reset the board to empty board of given size
-        """
-        self.board.reset(size)
-
-    def board2d(self) -> str:
-        return str(GoBoardUtil.get_twoD_board(self.board))
-
-    def protocol_version_cmd(self, args: List[str]) -> None:
-        """ Return the GTP protocol version being used (always 2) """
-        self.respond("2")
-
-    def quit_cmd(self, args: List[str]) -> None:
-        """ Quit game and exit the GTP interface """
-        self.respond()
-        exit()
-
-    def name_cmd(self, args: List[str]) -> None:
-        """ Return the name of the Go engine """
-        self.respond(self.go_engine.name)
-
-    def version_cmd(self, args: List[str]) -> None:
-        """ Return the version of the  Go engine """
-        self.respond(str(self.go_engine.version))
-
-    def clear_board_cmd(self, args: List[str]) -> None:
-        """ clear the board """
-        self.reset(self.board.size)
-        self.respond()
-
-    def boardsize_cmd(self, args: List[str]) -> None:
-        """
-        Reset the game with new boardsize args[0]
-        """
-        self.reset(int(args[0]))
-        self.respond()
-
-    def showboard_cmd(self, args: List[str]) -> None:
-        self.respond("\n" + self.board2d())
-
-    def komi_cmd(self, args: List[str]) -> None:
-        """
-        Set the engine's komi to args[0]
-        """
-        self.go_engine.komi = float(args[0])
-        self.respond()
-
-    def known_command_cmd(self, args: List[str]) -> None:
-        """
-        Check if command args[0] is known to the GTP interface
-        """
-        if args[0] in self.commands:
-            self.respond("true")
-        else:
-            self.respond("false")
-
-    def list_commands_cmd(self, args: List[str]) -> None:
-        """ list all supported GTP commands """
-        self.respond(" ".join(list(self.commands.keys())))
-
-    def legal_moves_cmd(self, args: List[str]) -> None:
-        """
-        List legal moves for color args[0] in {'b','w'}
-        """
-        board_color: str = args[0].lower()
-        color: GO_COLOR = color_to_int(board_color)
-        moves: List[GO_POINT] = GoBoardUtil.generate_legal_moves(self.board, color)
-        gtp_moves: List[str] = []
-        for move in moves:
-            coords: Tuple[int, int] = point_to_coord(move, self.board.size)
-            gtp_moves.append(format_point(coords))
-        sorted_moves = " ".join(sorted(gtp_moves))
-        self.respond(sorted_moves)
-    """
-    ==========================================================================
-    Assignment 3
-    ==========================================================================
-    """
-    def policy_cmd(self, args: List[str]) -> None:
-        '''
-        Default self.policy = random
-        This is a getter setter for self.policy
-        "random" or "rule_based"
-        '''
-        try:
-            p = args[0].lower()
-            assert(p == "random" or "rule_based")
-            self.policy = p
-            
-        except:
-            self.respond("incorrect policy type: " + str(args[0]) + " type 'random' or 'rule_based'")
-
-    def policy_moves_cmd(self, args: List[str]) -> None:
-        """
-        print out set of moves for the current player given the simulation policy
-        and current position.
-        GTP Output:
-        Movetype Movelist
-        # Movetype = {Win, BlockWin, OpenFour, Capture, Random}
-        # Movelist = ab sorted list of moves (same as gogui-rules_legal_moves)
-        """
-        _ = args
-        if self.policy == "random":
-            moves = self.board.get_empty_points()
-            out = []
-            for i in range(len(moves)):
-                out.append((format_point(point_to_coord(moves[i], self.board.size))).lower())
-            out.sort()
-            self.respond("Random "+ " ".join(str(e) for e in out))
-        else:
-            self.respond("Not Yet Implemented")
-        return None
-    """
-
-    # Genmove needs to be changed using active simulation policy |X|
-
-    ==========================================================================
-    Assignment 2 - game-specific commands start here
-    ==========================================================================
-    """
-    """
-    ==========================================================================
-    Assignment 2 - commands we already implemented for you
-    ==========================================================================
-    """
-    def gogui_analyze_cmd(self, args: List[str]) -> None:
-        """ We already implemented this function for Assignment 2 """
-        self.respond("pstring/Legal Moves For ToPlay/gogui-rules_legal_moves\n"
-                     "pstring/Side to Play/gogui-rules_side_to_move\n"
-                     "pstring/Final Result/gogui-rules_final_result\n"
-                     "pstring/Board Size/gogui-rules_board_size\n"
-                     "pstring/Rules GameID/gogui-rules_game_id\n"
-                     "pstring/Show Board/gogui-rules_board\n"
-                     )
-
-    def gogui_rules_game_id_cmd(self, args: List[str]) -> None:
-        """ We already implemented this function for Assignment 2 """
-        self.respond("Ninuki")
-
-    def gogui_rules_board_size_cmd(self, args: List[str]) -> None:
-        """ We already implemented this function for Assignment 2 """
-        self.respond(str(self.board.size))
-
-    def gogui_rules_side_to_move_cmd(self, args: List[str]) -> None:
-        """ We already implemented this function for Assignment 2 """
-        color = "black" if self.board.current_player == BLACK else "white"
-        self.respond(color)
-
-    def gogui_rules_board_cmd(self, args: List[str]) -> None:
-        """ We already implemented this function for Assignment 2 """
-        size = self.board.size
-        str = ''
-        for row in range(size-1, -1, -1):
-            start = self.board.row_start(row + 1)
-            for i in range(size):
-                #str += '.'
-                point = self.board.board[start + i]
-                if point == BLACK:
-                    str += 'X'
-                elif point == WHITE:
-                    str += 'O'
-                elif point == EMPTY:
-                    str += '.'
-                else:
-                    assert False
-            str += '\n'
-        self.respond(str)
-
-
-    def gogui_rules_final_result_cmd(self, args: List[str]) -> None:
-        """ We already implemented this function for Assignment 2 """
-        result1 = self.board.detect_five_in_a_row()
-        result2 = EMPTY
-        if self.board.get_captures(BLACK) >= 10:
-            result2 = BLACK
-        elif self.board.get_captures(WHITE) >= 10:
-            result2 = WHITE
-
-        if (result1 == BLACK) or (result2 == BLACK):
-            self.respond("black")
-        elif (result1 == WHITE) or (result2 == WHITE):
-            self.respond("white")
-        elif self.board.get_empty_points().size == 0:
-            self.respond("draw")
-        else:
-            self.respond("unknown")
-        return
-
-    def gogui_rules_legal_moves_cmd(self, args: List[str]) -> None:
-        """ We already implemented this function for Assignment 2 """
-        if (self.board.detect_five_in_a_row() != EMPTY) or \
-            (self.board.get_captures(BLACK) >= 10) or \
-            (self.board.get_captures(WHITE) >= 10):
-            self.respond("")
-            return
-        legal_moves = self.board.get_empty_points()
-        gtp_moves: List[str] = []
-        for move in legal_moves:
-            coords: Tuple[int, int] = point_to_coord(move, self.board.size)
-            gtp_moves.append(format_point(coords))
-        sorted_moves = " ".join(sorted(gtp_moves))
-        self.respond(sorted_moves)
-
-    def play_cmd(self, args: List[str]) -> None:
-        """ We already implemented this function for Assignment 2 """
-        try:
-            board_color = args[0].lower()
-            board_move = args[1]
-            if board_color not in ['b', 'w']:
-                self.respond('illegal move: "{} {}" wrong color'.format(board_color, board_move))
-                return
-            coord = move_to_coord(args[1], self.board.size)
-            move = coord_to_point(coord[0], coord[1], self.board.size)
-            
-            color = color_to_int(board_color)
-            if not self.board.play_move(move, color):
-                # self.respond("Illegal Move: {}".format(board_move))
-                self.respond('illegal move: "{} {}" occupied'.format(board_color, board_move))
-                return
-            else:
-                # self.board.try_captures(coord, color)
-                self.debug_msg(
-                    "Move: {}\nBoard:\n{}\n".format(board_move, self.board2d())
-                )
-            if len(args) > 2 and args[2] == 'print_move':
-                move_as_string = format_point(coord)
-                self.respond(move_as_string.lower())
-            else:
-                self.respond()
-        except Exception as e:
-            self.respond('illegal move: "{} {}" {}'.format(args[0], args[1], str(e)))
-
-    def gogui_rules_captured_count_cmd(self, args: List[str]) -> None:
-        """ We already implemented this function for Assignment 2 """
-        self.respond(str(self.board.get_captures(WHITE))+' '+str(self.board.get_captures(BLACK)))
-
-    """
-    ==========================================================================
-    Assignment 2 - game-specific commands you have to implement or modify
-    ==========================================================================
-    """
-
-    def genmove_cmd(self, args: List[str]) -> None:
-        """ 
-        Modify this function for Assignment 2.
-        # Make new changes for A3
-        """
-        board_color = args[0].lower()
-        color = color_to_int(board_color)
-        result1 = self.board.detect_five_in_a_row()
-        result2 = EMPTY
-        if self.board.get_captures(opponent(color)) >= 10:
-            result2 = opponent(color)
-        if result1 == opponent(color) or result2 == opponent(color):
-            self.respond("resign")
-            return
-        legal_moves = self.board.get_empty_points()
-        if legal_moves.size == 0:
-            self.respond("pass")
-            return
-        #rng = np.random.default_rng()
-        #choice = rng.choice(len(legal_moves))
-        move = self.player.genmove(self.board)
-        move_coord = point_to_coord(move, self.board.size)
-        move_as_string = format_point(move_coord)
-        self.play_cmd([board_color, move_as_string, 'print_move'])
-    
-    def timelimit_cmd(self, args: List[str]) -> None:
-        """ Implement this function for Assignment 2 """
-        pass
-
-    def solve_cmd(self, args: List[str]) -> None:
-        """ Implement this function for Assignment 2 """
-        pass
-
-    """
-    ==========================================================================
-    Assignment 1 - game-specific commands end here
-    ==========================================================================
-    """
-
-def point_to_coord(point: GO_POINT, boardsize: int) -> Tuple[int, int]:
-    """
-    Transform point given as board array index 
-    to (row, col) coordinate representation.
-    Special case: PASS is transformed to (PASS,PASS)
-    """
-    if point == PASS:
-        return (PASS, PASS)
-    else:
-        NS = boardsize + 1
-        return divmod(point, NS)
-
-
-def format_point(move: Tuple[int, int]) -> str:
-    """
-    Return move coordinates as a string such as 'A1', or 'PASS'.
-    """
-    assert MAXSIZE <= 25
-    column_letters = "ABCDEFGHJKLMNOPQRSTUVWXYZ"
-    if move[0] == PASS:
-        return "PASS"
-    row, col = move
-    if not 0 <= row < MAXSIZE or not 0 <= col < MAXSIZE:
-        raise ValueError
-    return column_letters[col - 1] + str(row)
-
-
-def move_to_coord(point_str: str, board_size: int) -> Tuple[int, int]:
-    """
-    Convert a string point_str representing a point, as specified by GTP,
-    to a pair of coordinates (row, col) in range 1 .. board_size.
-    Raises ValueError if point_str is invalid
-    """
-    if not 2 <= board_size <= MAXSIZE:
-        raise ValueError("board_size out of range")
-    s = point_str.lower()
-    if s == "pass":
-        return (PASS, PASS)
-    try:
-        col_c = s[0]
-        if (not "a" <= col_c <= "z") or col_c == "i":
-            raise ValueError
-        col = ord(col_c) - ord("a")
-        if col_c < "i":
-            col += 1
-        row = int(s[1:])
-        if row < 1:
-            raise ValueError
-    except (IndexError, ValueError):
-        raise ValueError("wrong coordinate")
-    if not (col <= board_size and row <= board_size):
-        raise ValueError("wrong coordinate")
-    return row, col
-
-
-def color_to_int(c: str) -> int:
-    """convert character to the appropriate integer code"""
-    color_to_int = {"b": BLACK, "w": WHITE, "e": EMPTY, "BORDER": BORDER}
-    return color_to_int[c]
-
-def legal_moves_cmd(self, args: List[str]) -> None:
-        """
-        List legal moves for color args[0] in {'b','w'}
-        """
-        board_color: str = args[0].lower()
-        color: GO_COLOR = color_to_int(board_color)
-        moves: List[GO_POINT] = GoBoardUtil.generate_legal_moves(self.board, color)
-        gtp_moves: List[str] = []
-        for move in moves:
-            coords: Tuple[int, int] = point_to_coord(move, self.board.size)
-            gtp_moves.append(format_point(coords))
-        sorted_moves = " ".join(sorted(gtp_moves))
-        self.respond(sorted_moves)
-
-
-class FlatMonteCarloPlayer(object):
-    def __init__(self, numSimulations):
-        self.numSimulations = numSimulations
-
-    def name(self):
-        return "Flat Monte Carlo Player ({0} sim.)".format(self.numSimulations)
-
-    #player runs N=10 simulations for each legal move
-    
-    def genmove(self, state: GoBoard) -> None: 
-        assert not state.end_of_game() #in board
-        moves = state.get_empty_points() #legal_moves_cmd in gtp_connection
-        numMoves = len(moves)
-        score = [0] * numMoves
-        for i in range(numMoves):
-            move = moves[i]
-            score[i] = self.simulate(state, move)
-        bestIndex = score.index(max(score))
-        best = moves[bestIndex]
-        assert best in state.get_empty_points()
-        return best
-
-    def simulate(self, state: GoBoard, move):
-        stats = [0] * 3
-        state.play_move(move, state.current_player)
-        moveNr = state.moveNumber()
-        for _ in range(self.numSimulations):
-            winner = state.simulate()
-            #print(winner)
-            stats[winner] += 1
-            state.resetToMoveNumber(moveNr)
-        assert sum(stats) == self.numSimulations
-        assert moveNr == state.moveNumber()
-        state.undo_move() #in board 
-        eval = (stats[BLACK] + 0.5 * stats[EMPTY]) / self.numSimulations
-        if state.current_player == WHITE:
-            eval = 1 - eval
-        return eval
-=======
-"""
-gtp_connection.py
-Module for playing games of Go using GoTextProtocol
-
-Cmput 455 sample code
-Written by Cmput 455 TA and Martin Mueller.
-Parts of this code were originally based on the gtp module 
-in the Deep-Go project by Isaac Henrion and Amos Storkey 
-at the University of Edinburgh.
-"""
-import traceback
-import numpy as np
-import re
-from sys import stdin, stdout, stderr
-from typing import Any, Callable, Dict, List, Tuple
-
-from board_base import (
-    BLACK,
-    WHITE,
-    EMPTY,
-    BORDER,
-    GO_COLOR, GO_POINT,
-    PASS,
-    MAXSIZE,
-    coord_to_point,
-    opponent
-)
-from board import GoBoard
-from board_util import GoBoardUtil
-from engine import GoEngine
-from Ninuki import FlatMonteCarloPlayer
-
-class GtpConnection:
-    def __init__(self, go_engine: GoEngine, board: GoBoard, debug_mode: bool = False) -> None:
-        """
-        Manage a GTP connection for a Go-playing engine
-
-        Parameters
-        ----------
-        go_engine:
-            a program that can reply to a set of GTP commandsbelow
-        board: 
-            Represents the current board state.
-        """
-        self._debug_mode: bool = debug_mode
-        self.go_engine = go_engine
-        self.board: GoBoard = board
-
-        self.player = FlatMonteCarloPlayer(10)
-        self.policy = "random"
-
-        self.commands: Dict[str, Callable[[List[str]], None]] = {
-            "protocol_version": self.protocol_version_cmd,
-            "quit": self.quit_cmd,
-            "name": self.name_cmd,
-            "boardsize": self.boardsize_cmd,
-            "showboard": self.showboard_cmd,
-            "clear_board": self.clear_board_cmd,
-            "komi": self.komi_cmd,
-            "version": self.version_cmd,
-            "known_command": self.known_command_cmd,
-            "genmove": self.genmove_cmd,
-            "list_commands": self.list_commands_cmd,
-            "play": self.play_cmd,
-            "legal_moves": self.legal_moves_cmd,
-            "gogui-rules_legal_moves": self.gogui_rules_legal_moves_cmd,
-            "gogui-rules_final_result": self.gogui_rules_final_result_cmd,
-            "gogui-rules_captured_count": self.gogui_rules_captured_count_cmd,
-            "gogui-rules_game_id": self.gogui_rules_game_id_cmd,
-            "gogui-rules_board_size": self.gogui_rules_board_size_cmd,
-            "gogui-rules_side_to_move": self.gogui_rules_side_to_move_cmd,
-            "gogui-rules_board": self.gogui_rules_board_cmd,
-            "gogui-analyze_commands": self.gogui_analyze_cmd,
-            "timelimit": self.timelimit_cmd,
-            "solve": self.solve_cmd,
-            # New Added functions for A3
-            "policy": self.policy_cmd,
-            "policy_moves": self.policy_moves_cmd
-        }
-
-        # argmap is used for argument checking
-        # values: (required number of arguments,
-        #          error message on argnum failure)
-        self.argmap: Dict[str, Tuple[int, str]] = {
-            "boardsize": (1, "Usage: boardsize INT"),
-            "komi": (1, "Usage: komi FLOAT"),
-            "known_command": (1, "Usage: known_command CMD_NAME"),
-            "genmove": (1, "Usage: genmove {w,b}"),
-            "play": (2, "Usage: play {b,w} MOVE"),
-            "legal_moves": (1, "Usage: legal_moves {w,b}"),
-        }
-
-    def write(self, data: str) -> None:
-        stdout.write(data)
-
-    def flush(self) -> None:
-        stdout.flush()
-
-    def start_connection(self) -> None:
-        """
-        Start a GTP connection. 
-        This function continuously monitors standard input for commands.
-        """
-        line = stdin.readline()
-        while line:
-            self.get_cmd(line)
-            line = stdin.readline()
-
-    def get_cmd(self, command: str) -> None:
-        """
-        Parse command string and execute it
-        """
-        if len(command.strip(" \r\t")) == 0:
-            return
-        if command[0] == "#":
-            return
-        # Strip leading numbers from regression tests
-        if command[0].isdigit():
-            command = re.sub("^\d+", "", command).lstrip()
-
-        elements: List[str] = command.split()
-        if not elements:
-            return
-        command_name: str = elements[0]
-        args: List[str] = elements[1:]
-        if self.has_arg_error(command_name, len(args)):
-            return
-        if command_name in self.commands:
-            try:
-                self.commands[command_name](args)
-            except Exception as e:
-                self.debug_msg("Error executing command {}\n".format(str(e)))
-                self.debug_msg("Stack Trace:\n{}\n".format(traceback.format_exc()))
-                raise e
-        else:
-            self.debug_msg("Unknown command: {}\n".format(command_name))
-            self.error("Unknown command")
-            stdout.flush()
-
-    def has_arg_error(self, cmd: str, argnum: int) -> bool:
-        """
-        Verify the number of arguments of cmd.
-        argnum is the number of parsed arguments
-        """
-        if cmd in self.argmap and self.argmap[cmd][0] != argnum:
-            self.error(self.argmap[cmd][1])
-            return True
-        return False
-
-    def debug_msg(self, msg: str) -> None:
-        """ Write msg to the debug stream """
-        if self._debug_mode:
-            stderr.write(msg)
-            stderr.flush()
-
-    def error(self, error_msg: str) -> None:
-        """ Send error msg to stdout """
-        stdout.write("? {}\n\n".format(error_msg))
-        stdout.flush()
-
-    def respond(self, response: str = "") -> None:
-        """ Send response to stdout """
-        stdout.write("= {}\n\n".format(response))
-        stdout.flush()
-
-    def reset(self, size: int) -> None:
-        """
-        Reset the board to empty board of given size
-        """
-        self.board.reset(size)
-
-    def board2d(self) -> str:
-        return str(GoBoardUtil.get_twoD_board(self.board))
-
-    def protocol_version_cmd(self, args: List[str]) -> None:
-        """ Return the GTP protocol version being used (always 2) """
-        self.respond("2")
-
-    def quit_cmd(self, args: List[str]) -> None:
-        """ Quit game and exit the GTP interface """
-        self.respond()
-        exit()
-
-    def name_cmd(self, args: List[str]) -> None:
-        """ Return the name of the Go engine """
-        self.respond(self.go_engine.name)
-
-    def version_cmd(self, args: List[str]) -> None:
-        """ Return the version of the  Go engine """
-        self.respond(str(self.go_engine.version))
-
-    def clear_board_cmd(self, args: List[str]) -> None:
-        """ clear the board """
-        self.reset(self.board.size)
-        self.respond()
-
-    def boardsize_cmd(self, args: List[str]) -> None:
-        """
-        Reset the game with new boardsize args[0]
-        """
-        self.reset(int(args[0]))
-        self.respond()
-
-    def showboard_cmd(self, args: List[str]) -> None:
-        self.respond("\n" + self.board2d())
-
-    def komi_cmd(self, args: List[str]) -> None:
-        """
-        Set the engine's komi to args[0]
-        """
-        self.go_engine.komi = float(args[0])
-        self.respond()
-
-    def known_command_cmd(self, args: List[str]) -> None:
-        """
-        Check if command args[0] is known to the GTP interface
-        """
-        if args[0] in self.commands:
-            self.respond("true")
-        else:
-            self.respond("false")
-
-    def list_commands_cmd(self, args: List[str]) -> None:
-        """ list all supported GTP commands """
-        self.respond(" ".join(list(self.commands.keys())))
-
-    def legal_moves_cmd(self, args: List[str]) -> None:
-        """
-        List legal moves for color args[0] in {'b','w'}
-        """
-        board_color: str = args[0].lower()
-        color: GO_COLOR = color_to_int(board_color)
-        moves: List[GO_POINT] = GoBoardUtil.generate_legal_moves(self.board, color)
-        gtp_moves: List[str] = []
-        for move in moves:
-            coords: Tuple[int, int] = point_to_coord(move, self.board.size)
-            gtp_moves.append(format_point(coords))
-        sorted_moves = " ".join(sorted(gtp_moves))
-        self.respond(sorted_moves)
-    """
-    ==========================================================================
-    Assignment 3
-    ==========================================================================
-    """
-    def policy_cmd(self, args: List[str]) -> None:
-        '''
-        Default self.policy = random
-        This is a getter setter for self.policy
-        "random" or "rule_based"
-        '''
-        try:
-            p = args[0].lower()
-            assert(p == "random" or "rule_based")
-            self.policy = p
-            
-        except:
-            self.respond("incorrect policy type: " + str(args[0]) + " type 'random' or 'rule_based'")
-
-    def policy_moves_cmd():
-        """
-        print out set of moves for the current player given the simulation policy
-        and current position.
-        GTP Output:
-        Movetype Movelist
-        # Movetype = {Win, BlockWin, OpenFour, Capture, Random}
-        # Movelist = ab sorted list of moves (same as gogui-rules_legal_moves)
-        """
-        pass
-    """
-
-    # Genmove needs to be changed using active simulation policy |X|
-
-    ==========================================================================
-    Assignment 2 - game-specific commands start here
-    ==========================================================================
-    """
-    """
-    ==========================================================================
-    Assignment 2 - commands we already implemented for you
-    ==========================================================================
-    """
-    def gogui_analyze_cmd(self, args: List[str]) -> None:
-        """ We already implemented this function for Assignment 2 """
-        self.respond("pstring/Legal Moves For ToPlay/gogui-rules_legal_moves\n"
-                     "pstring/Side to Play/gogui-rules_side_to_move\n"
-                     "pstring/Final Result/gogui-rules_final_result\n"
-                     "pstring/Board Size/gogui-rules_board_size\n"
-                     "pstring/Rules GameID/gogui-rules_game_id\n"
-                     "pstring/Show Board/gogui-rules_board\n"
-                     )
-
-    def gogui_rules_game_id_cmd(self, args: List[str]) -> None:
-        """ We already implemented this function for Assignment 2 """
-        self.respond("Ninuki")
-
-    def gogui_rules_board_size_cmd(self, args: List[str]) -> None:
-        """ We already implemented this function for Assignment 2 """
-        self.respond(str(self.board.size))
-
-    def gogui_rules_side_to_move_cmd(self, args: List[str]) -> None:
-        """ We already implemented this function for Assignment 2 """
-        color = "black" if self.board.current_player == BLACK else "white"
-        self.respond(color)
-
-    def gogui_rules_board_cmd(self, args: List[str]) -> None:
-        """ We already implemented this function for Assignment 2 """
-        size = self.board.size
-        str = ''
-        for row in range(size-1, -1, -1):
-            start = self.board.row_start(row + 1)
-            for i in range(size):
-                #str += '.'
-                point = self.board.board[start + i]
-                if point == BLACK:
-                    str += 'X'
-                elif point == WHITE:
-                    str += 'O'
-                elif point == EMPTY:
-                    str += '.'
-                else:
-                    assert False
-            str += '\n'
-        self.respond(str)
-
-
-    def gogui_rules_final_result_cmd(self, args: List[str]) -> None:
-        """ We already implemented this function for Assignment 2 """
-        result1 = self.board.detect_five_in_a_row()
-        result2 = EMPTY
-        if self.board.get_captures(BLACK) >= 10:
-            result2 = BLACK
-        elif self.board.get_captures(WHITE) >= 10:
-            result2 = WHITE
-
-        if (result1 == BLACK) or (result2 == BLACK):
-            self.respond("black")
-        elif (result1 == WHITE) or (result2 == WHITE):
-            self.respond("white")
-        elif self.board.get_empty_points().size == 0:
-            self.respond("draw")
-        else:
-            self.respond("unknown")
-        return
-
-    def gogui_rules_legal_moves_cmd(self, args: List[str]) -> None:
-        """ We already implemented this function for Assignment 2 """
-        if (self.board.detect_five_in_a_row() != EMPTY) or \
-            (self.board.get_captures(BLACK) >= 10) or \
-            (self.board.get_captures(WHITE) >= 10):
-            self.respond("")
-            return
-        legal_moves = self.board.get_empty_points()
-        gtp_moves: List[str] = []
-        for move in legal_moves:
-            coords: Tuple[int, int] = point_to_coord(move, self.board.size)
-            gtp_moves.append(format_point(coords))
-        sorted_moves = " ".join(sorted(gtp_moves))
-        self.respond(sorted_moves)
-
-    def play_cmd(self, args: List[str]) -> None:
-        """ We already implemented this function for Assignment 2 """
-        try:
-            board_color = args[0].lower()
-            board_move = args[1]
-            if board_color not in ['b', 'w']:
-                self.respond('illegal move: "{} {}" wrong color'.format(board_color, board_move))
-                return
-            coord = move_to_coord(args[1], self.board.size)
-            move = coord_to_point(coord[0], coord[1], self.board.size)
-            
-            color = color_to_int(board_color)
-            if not self.board.play_move(move, color):
-                # self.respond("Illegal Move: {}".format(board_move))
-                self.respond('illegal move: "{} {}" occupied'.format(board_color, board_move))
-                return
-            else:
-                # self.board.try_captures(coord, color)
-                self.debug_msg(
-                    "Move: {}\nBoard:\n{}\n".format(board_move, self.board2d())
-                )
-            if len(args) > 2 and args[2] == 'print_move':
-                move_as_string = format_point(coord)
-                self.respond(move_as_string.lower())
-            else:
-                self.respond()
-        except Exception as e:
-            self.respond('illegal move: "{} {}" {}'.format(args[0], args[1], str(e)))
-
-    def gogui_rules_captured_count_cmd(self, args: List[str]) -> None:
-        """ We already implemented this function for Assignment 2 """
-        self.respond(str(self.board.get_captures(WHITE))+' '+str(self.board.get_captures(BLACK)))
-
-    """
-    ==========================================================================
-    Assignment 2 - game-specific commands you have to implement or modify
-    ==========================================================================
-    """
-
-    def genmove_cmd(self, args: List[str]) -> None:
-        """ 
-        Modify this function for Assignment 2.
-        """
-        board_color = args[0].lower()
-        color = color_to_int(board_color)
-        result1 = self.board.detect_five_in_a_row()
-        result2 = EMPTY
-        if self.board.get_captures(opponent(color)) >= 10:
-            result2 = opponent(color)
-        if result1 == opponent(color) or result2 == opponent(color):
-            self.respond("resign")
-            return
-        legal_moves = self.board.get_empty_points()
-        if legal_moves.size == 0:
-            self.respond("pass")
-            return
-        rng = np.random.default_rng()
-        choice = rng.choice(len(legal_moves))
-        move = legal_moves[choice]
-        move_coord = point_to_coord(move, self.board.size)
-        move_as_string = format_point(move_coord)
-        self.play_cmd([board_color, move_as_string, 'print_move'])
-    
-    def timelimit_cmd(self, args: List[str]) -> None:
-        """ Implement this function for Assignment 2 """
-        pass
-
-    def solve_cmd(self, args: List[str]) -> None:
-        """ Implement this function for Assignment 2 """
-        pass
-
-    """
-    ==========================================================================
-    Assignment 1 - game-specific commands end here
-    ==========================================================================
-    """
-
-def point_to_coord(point: GO_POINT, boardsize: int) -> Tuple[int, int]:
-    """
-    Transform point given as board array index 
-    to (row, col) coordinate representation.
-    Special case: PASS is transformed to (PASS,PASS)
-    """
-    if point == PASS:
-        return (PASS, PASS)
-    else:
-        NS = boardsize + 1
-        return divmod(point, NS)
-
-
-def format_point(move: Tuple[int, int]) -> str:
-    """
-    Return move coordinates as a string such as 'A1', or 'PASS'.
-    """
-    assert MAXSIZE <= 25
-    column_letters = "ABCDEFGHJKLMNOPQRSTUVWXYZ"
-    if move[0] == PASS:
-        return "PASS"
-    row, col = move
-    if not 0 <= row < MAXSIZE or not 0 <= col < MAXSIZE:
-        raise ValueError
-    return column_letters[col - 1] + str(row)
-
-
-def move_to_coord(point_str: str, board_size: int) -> Tuple[int, int]:
-    """
-    Convert a string point_str representing a point, as specified by GTP,
-    to a pair of coordinates (row, col) in range 1 .. board_size.
-    Raises ValueError if point_str is invalid
-    """
-    if not 2 <= board_size <= MAXSIZE:
-        raise ValueError("board_size out of range")
-    s = point_str.lower()
-    if s == "pass":
-        return (PASS, PASS)
-    try:
-        col_c = s[0]
-        if (not "a" <= col_c <= "z") or col_c == "i":
-            raise ValueError
-        col = ord(col_c) - ord("a")
-        if col_c < "i":
-            col += 1
-        row = int(s[1:])
-        if row < 1:
-            raise ValueError
-    except (IndexError, ValueError):
-        raise ValueError("wrong coordinate")
-    if not (col <= board_size and row <= board_size):
-        raise ValueError("wrong coordinate")
-    return row, col
-
-
-def color_to_int(c: str) -> int:
-    """convert character to the appropriate integer code"""
-    color_to_int = {"b": BLACK, "w": WHITE, "e": EMPTY, "BORDER": BORDER}
-    return color_to_int[c]
-
-def legal_moves_cmd(self, args: List[str]) -> None:
-        """
-        List legal moves for color args[0] in {'b','w'}
-        """
-        board_color: str = args[0].lower()
-        color: GO_COLOR = color_to_int(board_color)
-        moves: List[GO_POINT] = GoBoardUtil.generate_legal_moves(self.board, color)
-        gtp_moves: List[str] = []
-        for move in moves:
-            coords: Tuple[int, int] = point_to_coord(move, self.board.size)
-            gtp_moves.append(format_point(coords))
-        sorted_moves = " ".join(sorted(gtp_moves))
-        self.respond(sorted_moves)
->>>>>>> 4e35da31
+
+"""
+gtp_connection.py
+Module for playing games of Go using GoTextProtocol
+
+Cmput 455 sample code
+Written by Cmput 455 TA and Martin Mueller.
+Parts of this code were originally based on the gtp module 
+in the Deep-Go project by Isaac Henrion and Amos Storkey 
+at the University of Edinburgh.
+
+--- A3 ---
+V1
+Added assignment 3 section
+import FlatMonteCarloPlayer form ninuki
+initialize self.player as FlatMonteCarloPlayer(10)
+add self.policy default to 'random'
+added functions to be called from gtp text prompt:
+-policy_cmd()
+-policy_move_cmd()
+implemented policy_cmd()
+moved FlatMonteCarloPlayer to bottom of gtp_connection
+policy_move_cmd() Done
+change genmove() Done
+FlatMonteCarloPlayer() changed and working for random policy
+Random Policy working
+---
+"""
+import traceback
+import numpy as np
+import re
+from sys import stdin, stdout, stderr
+from typing import Any, Callable, Dict, List, Tuple
+
+from board_base import (
+    BLACK,
+    WHITE,
+    EMPTY,
+    BORDER,
+    GO_COLOR, GO_POINT,
+    PASS,
+    MAXSIZE,
+    coord_to_point,
+    opponent
+)
+from board import GoBoard
+from board_util import GoBoardUtil
+from engine import GoEngine
+
+class GtpConnection:
+    def __init__(self, go_engine: GoEngine, board: GoBoard, debug_mode: bool = False) -> None:
+        """
+        Manage a GTP connection for a Go-playing engine
+
+        Parameters
+        ----------
+        go_engine:
+            a program that can reply to a set of GTP commandsbelow
+        board: 
+            Represents the current board state.
+        """
+        self._debug_mode: bool = debug_mode
+        self.go_engine = go_engine
+        self.board: GoBoard = board
+
+        self.player = FlatMonteCarloPlayer(10)
+        self.policy = "random"
+
+        self.commands: Dict[str, Callable[[List[str]], None]] = {
+            "protocol_version": self.protocol_version_cmd,
+            "quit": self.quit_cmd,
+            "name": self.name_cmd,
+            "boardsize": self.boardsize_cmd,
+            "showboard": self.showboard_cmd,
+            "clear_board": self.clear_board_cmd,
+            "komi": self.komi_cmd,
+            "version": self.version_cmd,
+            "known_command": self.known_command_cmd,
+            "genmove": self.genmove_cmd,
+            "list_commands": self.list_commands_cmd,
+            "play": self.play_cmd,
+            "legal_moves": self.legal_moves_cmd,
+            "gogui-rules_legal_moves": self.gogui_rules_legal_moves_cmd,
+            "gogui-rules_final_result": self.gogui_rules_final_result_cmd,
+            "gogui-rules_captured_count": self.gogui_rules_captured_count_cmd,
+            "gogui-rules_game_id": self.gogui_rules_game_id_cmd,
+            "gogui-rules_board_size": self.gogui_rules_board_size_cmd,
+            "gogui-rules_side_to_move": self.gogui_rules_side_to_move_cmd,
+            "gogui-rules_board": self.gogui_rules_board_cmd,
+            "gogui-analyze_commands": self.gogui_analyze_cmd,
+            "timelimit": self.timelimit_cmd,
+            "solve": self.solve_cmd,
+            # New Added functions for A3
+            "policy": self.policy_cmd,
+            "policy_moves": self.policy_moves_cmd
+        }
+
+        # argmap is used for argument checking
+        # values: (required number of arguments,
+        #          error message on argnum failure)
+        self.argmap: Dict[str, Tuple[int, str]] = {
+            "boardsize": (1, "Usage: boardsize INT"),
+            "komi": (1, "Usage: komi FLOAT"),
+            "known_command": (1, "Usage: known_command CMD_NAME"),
+            "genmove": (1, "Usage: genmove {w,b}"),
+            "play": (2, "Usage: play {b,w} MOVE"),
+            "legal_moves": (1, "Usage: legal_moves {w,b}"),
+        }
+
+    def write(self, data: str) -> None:
+        stdout.write(data)
+
+    def flush(self) -> None:
+        stdout.flush()
+
+    def start_connection(self) -> None:
+        """
+        Start a GTP connection. 
+        This function continuously monitors standard input for commands.
+        """
+        line = stdin.readline()
+        while line:
+            self.get_cmd(line)
+            line = stdin.readline()
+
+    def get_cmd(self, command: str) -> None:
+        """
+        Parse command string and execute it
+        """
+        if len(command.strip(" \r\t")) == 0:
+            return
+        if command[0] == "#":
+            return
+        # Strip leading numbers from regression tests
+        if command[0].isdigit():
+            command = re.sub("^\d+", "", command).lstrip()
+
+        elements: List[str] = command.split()
+        if not elements:
+            return
+        command_name: str = elements[0]
+        args: List[str] = elements[1:]
+        if self.has_arg_error(command_name, len(args)):
+            return
+        if command_name in self.commands:
+            try:
+                self.commands[command_name](args)
+            except Exception as e:
+                self.debug_msg("Error executing command {}\n".format(str(e)))
+                self.debug_msg("Stack Trace:\n{}\n".format(traceback.format_exc()))
+                raise e
+        else:
+            self.debug_msg("Unknown command: {}\n".format(command_name))
+            self.error("Unknown command")
+            stdout.flush()
+
+    def has_arg_error(self, cmd: str, argnum: int) -> bool:
+        """
+        Verify the number of arguments of cmd.
+        argnum is the number of parsed arguments
+        """
+        if cmd in self.argmap and self.argmap[cmd][0] != argnum:
+            self.error(self.argmap[cmd][1])
+            return True
+        return False
+
+    def debug_msg(self, msg: str) -> None:
+        """ Write msg to the debug stream """
+        if self._debug_mode:
+            stderr.write(msg)
+            stderr.flush()
+
+    def error(self, error_msg: str) -> None:
+        """ Send error msg to stdout """
+        stdout.write("? {}\n\n".format(error_msg))
+        stdout.flush()
+
+    def respond(self, response: str = "") -> None:
+        """ Send response to stdout """
+        stdout.write("= {}\n\n".format(response))
+        stdout.flush()
+
+    def reset(self, size: int) -> None:
+        """
+        Reset the board to empty board of given size
+        """
+        self.board.reset(size)
+
+    def board2d(self) -> str:
+        return str(GoBoardUtil.get_twoD_board(self.board))
+
+    def protocol_version_cmd(self, args: List[str]) -> None:
+        """ Return the GTP protocol version being used (always 2) """
+        self.respond("2")
+
+    def quit_cmd(self, args: List[str]) -> None:
+        """ Quit game and exit the GTP interface """
+        self.respond()
+        exit()
+
+    def name_cmd(self, args: List[str]) -> None:
+        """ Return the name of the Go engine """
+        self.respond(self.go_engine.name)
+
+    def version_cmd(self, args: List[str]) -> None:
+        """ Return the version of the  Go engine """
+        self.respond(str(self.go_engine.version))
+
+    def clear_board_cmd(self, args: List[str]) -> None:
+        """ clear the board """
+        self.reset(self.board.size)
+        self.respond()
+
+    def boardsize_cmd(self, args: List[str]) -> None:
+        """
+        Reset the game with new boardsize args[0]
+        """
+        self.reset(int(args[0]))
+        self.respond()
+
+    def showboard_cmd(self, args: List[str]) -> None:
+        self.respond("\n" + self.board2d())
+
+    def komi_cmd(self, args: List[str]) -> None:
+        """
+        Set the engine's komi to args[0]
+        """
+        self.go_engine.komi = float(args[0])
+        self.respond()
+
+    def known_command_cmd(self, args: List[str]) -> None:
+        """
+        Check if command args[0] is known to the GTP interface
+        """
+        if args[0] in self.commands:
+            self.respond("true")
+        else:
+            self.respond("false")
+
+    def list_commands_cmd(self, args: List[str]) -> None:
+        """ list all supported GTP commands """
+        self.respond(" ".join(list(self.commands.keys())))
+
+    def legal_moves_cmd(self, args: List[str]) -> None:
+        """
+        List legal moves for color args[0] in {'b','w'}
+        """
+        board_color: str = args[0].lower()
+        color: GO_COLOR = color_to_int(board_color)
+        moves: List[GO_POINT] = GoBoardUtil.generate_legal_moves(self.board, color)
+        gtp_moves: List[str] = []
+        for move in moves:
+            coords: Tuple[int, int] = point_to_coord(move, self.board.size)
+            gtp_moves.append(format_point(coords))
+        sorted_moves = " ".join(sorted(gtp_moves))
+        self.respond(sorted_moves)
+    """
+    ==========================================================================
+    Assignment 3
+    ==========================================================================
+    """
+    def policy_cmd(self, args: List[str]) -> None:
+        '''
+        Default self.policy = random
+        This is a getter setter for self.policy
+        "random" or "rule_based"
+        '''
+        try:
+            p = args[0].lower()
+            assert(p == "random" or "rule_based")
+            self.policy = p
+            
+        except:
+            self.respond("incorrect policy type: " + str(args[0]) + " type 'random' or 'rule_based'")
+
+    def policy_moves_cmd(self, args: List[str]) -> None:
+        """
+        print out set of moves for the current player given the simulation policy
+        and current position.
+        GTP Output:
+        Movetype Movelist
+        # Movetype = {Win, BlockWin, OpenFour, Capture, Random}
+        # Movelist = ab sorted list of moves (same as gogui-rules_legal_moves)
+        """
+        _ = args
+        if self.policy == "random":
+            moves = self.board.get_empty_points()
+            out = []
+            for i in range(len(moves)):
+                out.append((format_point(point_to_coord(moves[i], self.board.size))).lower())
+            out.sort()
+            self.respond("Random "+ " ".join(str(e) for e in out))
+        else:
+            self.respond("Not Yet Implemented")
+        return None
+    """
+
+    # Genmove needs to be changed using active simulation policy |X|
+
+    ==========================================================================
+    Assignment 2 - game-specific commands start here
+    ==========================================================================
+    """
+    """
+    ==========================================================================
+    Assignment 2 - commands we already implemented for you
+    ==========================================================================
+    """
+    def gogui_analyze_cmd(self, args: List[str]) -> None:
+        """ We already implemented this function for Assignment 2 """
+        self.respond("pstring/Legal Moves For ToPlay/gogui-rules_legal_moves\n"
+                     "pstring/Side to Play/gogui-rules_side_to_move\n"
+                     "pstring/Final Result/gogui-rules_final_result\n"
+                     "pstring/Board Size/gogui-rules_board_size\n"
+                     "pstring/Rules GameID/gogui-rules_game_id\n"
+                     "pstring/Show Board/gogui-rules_board\n"
+                     )
+
+    def gogui_rules_game_id_cmd(self, args: List[str]) -> None:
+        """ We already implemented this function for Assignment 2 """
+        self.respond("Ninuki")
+
+    def gogui_rules_board_size_cmd(self, args: List[str]) -> None:
+        """ We already implemented this function for Assignment 2 """
+        self.respond(str(self.board.size))
+
+    def gogui_rules_side_to_move_cmd(self, args: List[str]) -> None:
+        """ We already implemented this function for Assignment 2 """
+        color = "black" if self.board.current_player == BLACK else "white"
+        self.respond(color)
+
+    def gogui_rules_board_cmd(self, args: List[str]) -> None:
+        """ We already implemented this function for Assignment 2 """
+        size = self.board.size
+        str = ''
+        for row in range(size-1, -1, -1):
+            start = self.board.row_start(row + 1)
+            for i in range(size):
+                #str += '.'
+                point = self.board.board[start + i]
+                if point == BLACK:
+                    str += 'X'
+                elif point == WHITE:
+                    str += 'O'
+                elif point == EMPTY:
+                    str += '.'
+                else:
+                    assert False
+            str += '\n'
+        self.respond(str)
+
+
+    def gogui_rules_final_result_cmd(self, args: List[str]) -> None:
+        """ We already implemented this function for Assignment 2 """
+        result1 = self.board.detect_five_in_a_row()
+        result2 = EMPTY
+        if self.board.get_captures(BLACK) >= 10:
+            result2 = BLACK
+        elif self.board.get_captures(WHITE) >= 10:
+            result2 = WHITE
+
+        if (result1 == BLACK) or (result2 == BLACK):
+            self.respond("black")
+        elif (result1 == WHITE) or (result2 == WHITE):
+            self.respond("white")
+        elif self.board.get_empty_points().size == 0:
+            self.respond("draw")
+        else:
+            self.respond("unknown")
+        return
+
+    def gogui_rules_legal_moves_cmd(self, args: List[str]) -> None:
+        """ We already implemented this function for Assignment 2 """
+        if (self.board.detect_five_in_a_row() != EMPTY) or \
+            (self.board.get_captures(BLACK) >= 10) or \
+            (self.board.get_captures(WHITE) >= 10):
+            self.respond("")
+            return
+        legal_moves = self.board.get_empty_points()
+        gtp_moves: List[str] = []
+        for move in legal_moves:
+            coords: Tuple[int, int] = point_to_coord(move, self.board.size)
+            gtp_moves.append(format_point(coords))
+        sorted_moves = " ".join(sorted(gtp_moves))
+        self.respond(sorted_moves)
+
+    def play_cmd(self, args: List[str]) -> None:
+        """ We already implemented this function for Assignment 2 """
+        try:
+            board_color = args[0].lower()
+            board_move = args[1]
+            if board_color not in ['b', 'w']:
+                self.respond('illegal move: "{} {}" wrong color'.format(board_color, board_move))
+                return
+            coord = move_to_coord(args[1], self.board.size)
+            move = coord_to_point(coord[0], coord[1], self.board.size)
+            
+            color = color_to_int(board_color)
+            if not self.board.play_move(move, color):
+                # self.respond("Illegal Move: {}".format(board_move))
+                self.respond('illegal move: "{} {}" occupied'.format(board_color, board_move))
+                return
+            else:
+                # self.board.try_captures(coord, color)
+                self.debug_msg(
+                    "Move: {}\nBoard:\n{}\n".format(board_move, self.board2d())
+                )
+            if len(args) > 2 and args[2] == 'print_move':
+                move_as_string = format_point(coord)
+                self.respond(move_as_string.lower())
+            else:
+                self.respond()
+        except Exception as e:
+            self.respond('illegal move: "{} {}" {}'.format(args[0], args[1], str(e)))
+
+    def gogui_rules_captured_count_cmd(self, args: List[str]) -> None:
+        """ We already implemented this function for Assignment 2 """
+        self.respond(str(self.board.get_captures(WHITE))+' '+str(self.board.get_captures(BLACK)))
+
+    """
+    ==========================================================================
+    Assignment 2 - game-specific commands you have to implement or modify
+    ==========================================================================
+    """
+
+    def genmove_cmd(self, args: List[str]) -> None:
+        """ 
+        Modify this function for Assignment 2.
+        # Make new changes for A3
+        """
+        board_color = args[0].lower()
+        color = color_to_int(board_color)
+        result1 = self.board.detect_five_in_a_row()
+        result2 = EMPTY
+        if self.board.get_captures(opponent(color)) >= 10:
+            result2 = opponent(color)
+        if result1 == opponent(color) or result2 == opponent(color):
+            self.respond("resign")
+            return
+        legal_moves = self.board.get_empty_points()
+        if legal_moves.size == 0:
+            self.respond("pass")
+            return
+        #rng = np.random.default_rng()
+        #choice = rng.choice(len(legal_moves))
+        move = self.player.genmove(self.board)
+        move_coord = point_to_coord(move, self.board.size)
+        move_as_string = format_point(move_coord)
+        self.play_cmd([board_color, move_as_string, 'print_move'])
+    
+    def timelimit_cmd(self, args: List[str]) -> None:
+        """ Implement this function for Assignment 2 """
+        pass
+
+    def solve_cmd(self, args: List[str]) -> None:
+        """ Implement this function for Assignment 2 """
+        pass
+
+    """
+    ==========================================================================
+    Assignment 1 - game-specific commands end here
+    ==========================================================================
+    """
+
+def point_to_coord(point: GO_POINT, boardsize: int) -> Tuple[int, int]:
+    """
+    Transform point given as board array index 
+    to (row, col) coordinate representation.
+    Special case: PASS is transformed to (PASS,PASS)
+    """
+    if point == PASS:
+        return (PASS, PASS)
+    else:
+        NS = boardsize + 1
+        return divmod(point, NS)
+
+
+def format_point(move: Tuple[int, int]) -> str:
+    """
+    Return move coordinates as a string such as 'A1', or 'PASS'.
+    """
+    assert MAXSIZE <= 25
+    column_letters = "ABCDEFGHJKLMNOPQRSTUVWXYZ"
+    if move[0] == PASS:
+        return "PASS"
+    row, col = move
+    if not 0 <= row < MAXSIZE or not 0 <= col < MAXSIZE:
+        raise ValueError
+    return column_letters[col - 1] + str(row)
+
+
+def move_to_coord(point_str: str, board_size: int) -> Tuple[int, int]:
+    """
+    Convert a string point_str representing a point, as specified by GTP,
+    to a pair of coordinates (row, col) in range 1 .. board_size.
+    Raises ValueError if point_str is invalid
+    """
+    if not 2 <= board_size <= MAXSIZE:
+        raise ValueError("board_size out of range")
+    s = point_str.lower()
+    if s == "pass":
+        return (PASS, PASS)
+    try:
+        col_c = s[0]
+        if (not "a" <= col_c <= "z") or col_c == "i":
+            raise ValueError
+        col = ord(col_c) - ord("a")
+        if col_c < "i":
+            col += 1
+        row = int(s[1:])
+        if row < 1:
+            raise ValueError
+    except (IndexError, ValueError):
+        raise ValueError("wrong coordinate")
+    if not (col <= board_size and row <= board_size):
+        raise ValueError("wrong coordinate")
+    return row, col
+
+
+def color_to_int(c: str) -> int:
+    """convert character to the appropriate integer code"""
+    color_to_int = {"b": BLACK, "w": WHITE, "e": EMPTY, "BORDER": BORDER}
+    return color_to_int[c]
+
+def legal_moves_cmd(self, args: List[str]) -> None:
+        """
+        List legal moves for color args[0] in {'b','w'}
+        """
+        board_color: str = args[0].lower()
+        color: GO_COLOR = color_to_int(board_color)
+        moves: List[GO_POINT] = GoBoardUtil.generate_legal_moves(self.board, color)
+        gtp_moves: List[str] = []
+        for move in moves:
+            coords: Tuple[int, int] = point_to_coord(move, self.board.size)
+            gtp_moves.append(format_point(coords))
+        sorted_moves = " ".join(sorted(gtp_moves))
+        self.respond(sorted_moves)
+
+
+class FlatMonteCarloPlayer(object):
+    def __init__(self, numSimulations):
+        self.numSimulations = numSimulations
+
+    def name(self):
+        return "Flat Monte Carlo Player ({0} sim.)".format(self.numSimulations)
+
+    #player runs N=10 simulations for each legal move
+    
+    def genmove(self, state: GoBoard) -> None: 
+        assert not state.end_of_game() #in board
+        moves = state.get_empty_points() #legal_moves_cmd in gtp_connection
+        numMoves = len(moves)
+        score = [0] * numMoves
+        for i in range(numMoves):
+            move = moves[i]
+            score[i] = self.simulate(state, move)
+        bestIndex = score.index(max(score))
+        best = moves[bestIndex]
+        assert best in state.get_empty_points()
+        return best
+
+    def simulate(self, state: GoBoard, move):
+        stats = [0] * 3
+        state.play_move(move, state.current_player)
+        moveNr = state.moveNumber()
+        for _ in range(self.numSimulations):
+            winner = state.simulate()
+            #print(winner)
+            stats[winner] += 1
+            state.resetToMoveNumber(moveNr)
+        assert sum(stats) == self.numSimulations
+        assert moveNr == state.moveNumber()
+        state.undo_move() #in board 
+        eval = (stats[BLACK] + 0.5 * stats[EMPTY]) / self.numSimulations
+        if state.current_player == WHITE:
+            eval = 1 - eval
+        return eval
+
+"""
+gtp_connection.py
+Module for playing games of Go using GoTextProtocol
+
+Cmput 455 sample code
+Written by Cmput 455 TA and Martin Mueller.
+Parts of this code were originally based on the gtp module 
+in the Deep-Go project by Isaac Henrion and Amos Storkey 
+at the University of Edinburgh.
+"""
+import traceback
+import numpy as np
+import re
+from sys import stdin, stdout, stderr
+from typing import Any, Callable, Dict, List, Tuple
+
+from board_base import (
+    BLACK,
+    WHITE,
+    EMPTY,
+    BORDER,
+    GO_COLOR, GO_POINT,
+    PASS,
+    MAXSIZE,
+    coord_to_point,
+    opponent
+)
+from board import GoBoard
+from board_util import GoBoardUtil
+from engine import GoEngine
+from Ninuki import FlatMonteCarloPlayer
+
+class GtpConnection:
+    def __init__(self, go_engine: GoEngine, board: GoBoard, debug_mode: bool = False) -> None:
+        """
+        Manage a GTP connection for a Go-playing engine
+
+        Parameters
+        ----------
+        go_engine:
+            a program that can reply to a set of GTP commandsbelow
+        board: 
+            Represents the current board state.
+        """
+        self._debug_mode: bool = debug_mode
+        self.go_engine = go_engine
+        self.board: GoBoard = board
+
+        self.player = FlatMonteCarloPlayer(10)
+        self.policy = "random"
+
+        self.commands: Dict[str, Callable[[List[str]], None]] = {
+            "protocol_version": self.protocol_version_cmd,
+            "quit": self.quit_cmd,
+            "name": self.name_cmd,
+            "boardsize": self.boardsize_cmd,
+            "showboard": self.showboard_cmd,
+            "clear_board": self.clear_board_cmd,
+            "komi": self.komi_cmd,
+            "version": self.version_cmd,
+            "known_command": self.known_command_cmd,
+            "genmove": self.genmove_cmd,
+            "list_commands": self.list_commands_cmd,
+            "play": self.play_cmd,
+            "legal_moves": self.legal_moves_cmd,
+            "gogui-rules_legal_moves": self.gogui_rules_legal_moves_cmd,
+            "gogui-rules_final_result": self.gogui_rules_final_result_cmd,
+            "gogui-rules_captured_count": self.gogui_rules_captured_count_cmd,
+            "gogui-rules_game_id": self.gogui_rules_game_id_cmd,
+            "gogui-rules_board_size": self.gogui_rules_board_size_cmd,
+            "gogui-rules_side_to_move": self.gogui_rules_side_to_move_cmd,
+            "gogui-rules_board": self.gogui_rules_board_cmd,
+            "gogui-analyze_commands": self.gogui_analyze_cmd,
+            "timelimit": self.timelimit_cmd,
+            "solve": self.solve_cmd,
+            # New Added functions for A3
+            "policy": self.policy_cmd,
+            "policy_moves": self.policy_moves_cmd
+        }
+
+        # argmap is used for argument checking
+        # values: (required number of arguments,
+        #          error message on argnum failure)
+        self.argmap: Dict[str, Tuple[int, str]] = {
+            "boardsize": (1, "Usage: boardsize INT"),
+            "komi": (1, "Usage: komi FLOAT"),
+            "known_command": (1, "Usage: known_command CMD_NAME"),
+            "genmove": (1, "Usage: genmove {w,b}"),
+            "play": (2, "Usage: play {b,w} MOVE"),
+            "legal_moves": (1, "Usage: legal_moves {w,b}"),
+        }
+
+    def write(self, data: str) -> None:
+        stdout.write(data)
+
+    def flush(self) -> None:
+        stdout.flush()
+
+    def start_connection(self) -> None:
+        """
+        Start a GTP connection. 
+        This function continuously monitors standard input for commands.
+        """
+        line = stdin.readline()
+        while line:
+            self.get_cmd(line)
+            line = stdin.readline()
+
+    def get_cmd(self, command: str) -> None:
+        """
+        Parse command string and execute it
+        """
+        if len(command.strip(" \r\t")) == 0:
+            return
+        if command[0] == "#":
+            return
+        # Strip leading numbers from regression tests
+        if command[0].isdigit():
+            command = re.sub("^\d+", "", command).lstrip()
+
+        elements: List[str] = command.split()
+        if not elements:
+            return
+        command_name: str = elements[0]
+        args: List[str] = elements[1:]
+        if self.has_arg_error(command_name, len(args)):
+            return
+        if command_name in self.commands:
+            try:
+                self.commands[command_name](args)
+            except Exception as e:
+                self.debug_msg("Error executing command {}\n".format(str(e)))
+                self.debug_msg("Stack Trace:\n{}\n".format(traceback.format_exc()))
+                raise e
+        else:
+            self.debug_msg("Unknown command: {}\n".format(command_name))
+            self.error("Unknown command")
+            stdout.flush()
+
+    def has_arg_error(self, cmd: str, argnum: int) -> bool:
+        """
+        Verify the number of arguments of cmd.
+        argnum is the number of parsed arguments
+        """
+        if cmd in self.argmap and self.argmap[cmd][0] != argnum:
+            self.error(self.argmap[cmd][1])
+            return True
+        return False
+
+    def debug_msg(self, msg: str) -> None:
+        """ Write msg to the debug stream """
+        if self._debug_mode:
+            stderr.write(msg)
+            stderr.flush()
+
+    def error(self, error_msg: str) -> None:
+        """ Send error msg to stdout """
+        stdout.write("? {}\n\n".format(error_msg))
+        stdout.flush()
+
+    def respond(self, response: str = "") -> None:
+        """ Send response to stdout """
+        stdout.write("= {}\n\n".format(response))
+        stdout.flush()
+
+    def reset(self, size: int) -> None:
+        """
+        Reset the board to empty board of given size
+        """
+        self.board.reset(size)
+
+    def board2d(self) -> str:
+        return str(GoBoardUtil.get_twoD_board(self.board))
+
+    def protocol_version_cmd(self, args: List[str]) -> None:
+        """ Return the GTP protocol version being used (always 2) """
+        self.respond("2")
+
+    def quit_cmd(self, args: List[str]) -> None:
+        """ Quit game and exit the GTP interface """
+        self.respond()
+        exit()
+
+    def name_cmd(self, args: List[str]) -> None:
+        """ Return the name of the Go engine """
+        self.respond(self.go_engine.name)
+
+    def version_cmd(self, args: List[str]) -> None:
+        """ Return the version of the  Go engine """
+        self.respond(str(self.go_engine.version))
+
+    def clear_board_cmd(self, args: List[str]) -> None:
+        """ clear the board """
+        self.reset(self.board.size)
+        self.respond()
+
+    def boardsize_cmd(self, args: List[str]) -> None:
+        """
+        Reset the game with new boardsize args[0]
+        """
+        self.reset(int(args[0]))
+        self.respond()
+
+    def showboard_cmd(self, args: List[str]) -> None:
+        self.respond("\n" + self.board2d())
+
+    def komi_cmd(self, args: List[str]) -> None:
+        """
+        Set the engine's komi to args[0]
+        """
+        self.go_engine.komi = float(args[0])
+        self.respond()
+
+    def known_command_cmd(self, args: List[str]) -> None:
+        """
+        Check if command args[0] is known to the GTP interface
+        """
+        if args[0] in self.commands:
+            self.respond("true")
+        else:
+            self.respond("false")
+
+    def list_commands_cmd(self, args: List[str]) -> None:
+        """ list all supported GTP commands """
+        self.respond(" ".join(list(self.commands.keys())))
+
+    def legal_moves_cmd(self, args: List[str]) -> None:
+        """
+        List legal moves for color args[0] in {'b','w'}
+        """
+        board_color: str = args[0].lower()
+        color: GO_COLOR = color_to_int(board_color)
+        moves: List[GO_POINT] = GoBoardUtil.generate_legal_moves(self.board, color)
+        gtp_moves: List[str] = []
+        for move in moves:
+            coords: Tuple[int, int] = point_to_coord(move, self.board.size)
+            gtp_moves.append(format_point(coords))
+        sorted_moves = " ".join(sorted(gtp_moves))
+        self.respond(sorted_moves)
+    """
+    ==========================================================================
+    Assignment 3
+    ==========================================================================
+    """
+    def policy_cmd(self, args: List[str]) -> None:
+        '''
+        Default self.policy = random
+        This is a getter setter for self.policy
+        "random" or "rule_based"
+        '''
+        try:
+            p = args[0].lower()
+            assert(p == "random" or "rule_based")
+            self.policy = p
+            
+        except:
+            self.respond("incorrect policy type: " + str(args[0]) + " type 'random' or 'rule_based'")
+
+    def policy_moves_cmd():
+        """
+        print out set of moves for the current player given the simulation policy
+        and current position.
+        GTP Output:
+        Movetype Movelist
+        # Movetype = {Win, BlockWin, OpenFour, Capture, Random}
+        # Movelist = ab sorted list of moves (same as gogui-rules_legal_moves)
+        """
+        pass
+    """
+
+    # Genmove needs to be changed using active simulation policy |X|
+
+    ==========================================================================
+    Assignment 2 - game-specific commands start here
+    ==========================================================================
+    """
+    """
+    ==========================================================================
+    Assignment 2 - commands we already implemented for you
+    ==========================================================================
+    """
+    def gogui_analyze_cmd(self, args: List[str]) -> None:
+        """ We already implemented this function for Assignment 2 """
+        self.respond("pstring/Legal Moves For ToPlay/gogui-rules_legal_moves\n"
+                     "pstring/Side to Play/gogui-rules_side_to_move\n"
+                     "pstring/Final Result/gogui-rules_final_result\n"
+                     "pstring/Board Size/gogui-rules_board_size\n"
+                     "pstring/Rules GameID/gogui-rules_game_id\n"
+                     "pstring/Show Board/gogui-rules_board\n"
+                     )
+
+    def gogui_rules_game_id_cmd(self, args: List[str]) -> None:
+        """ We already implemented this function for Assignment 2 """
+        self.respond("Ninuki")
+
+    def gogui_rules_board_size_cmd(self, args: List[str]) -> None:
+        """ We already implemented this function for Assignment 2 """
+        self.respond(str(self.board.size))
+
+    def gogui_rules_side_to_move_cmd(self, args: List[str]) -> None:
+        """ We already implemented this function for Assignment 2 """
+        color = "black" if self.board.current_player == BLACK else "white"
+        self.respond(color)
+
+    def gogui_rules_board_cmd(self, args: List[str]) -> None:
+        """ We already implemented this function for Assignment 2 """
+        size = self.board.size
+        str = ''
+        for row in range(size-1, -1, -1):
+            start = self.board.row_start(row + 1)
+            for i in range(size):
+                #str += '.'
+                point = self.board.board[start + i]
+                if point == BLACK:
+                    str += 'X'
+                elif point == WHITE:
+                    str += 'O'
+                elif point == EMPTY:
+                    str += '.'
+                else:
+                    assert False
+            str += '\n'
+        self.respond(str)
+
+
+    def gogui_rules_final_result_cmd(self, args: List[str]) -> None:
+        """ We already implemented this function for Assignment 2 """
+        result1 = self.board.detect_five_in_a_row()
+        result2 = EMPTY
+        if self.board.get_captures(BLACK) >= 10:
+            result2 = BLACK
+        elif self.board.get_captures(WHITE) >= 10:
+            result2 = WHITE
+
+        if (result1 == BLACK) or (result2 == BLACK):
+            self.respond("black")
+        elif (result1 == WHITE) or (result2 == WHITE):
+            self.respond("white")
+        elif self.board.get_empty_points().size == 0:
+            self.respond("draw")
+        else:
+            self.respond("unknown")
+        return
+
+    def gogui_rules_legal_moves_cmd(self, args: List[str]) -> None:
+        """ We already implemented this function for Assignment 2 """
+        if (self.board.detect_five_in_a_row() != EMPTY) or \
+            (self.board.get_captures(BLACK) >= 10) or \
+            (self.board.get_captures(WHITE) >= 10):
+            self.respond("")
+            return
+        legal_moves = self.board.get_empty_points()
+        gtp_moves: List[str] = []
+        for move in legal_moves:
+            coords: Tuple[int, int] = point_to_coord(move, self.board.size)
+            gtp_moves.append(format_point(coords))
+        sorted_moves = " ".join(sorted(gtp_moves))
+        self.respond(sorted_moves)
+
+    def play_cmd(self, args: List[str]) -> None:
+        """ We already implemented this function for Assignment 2 """
+        try:
+            board_color = args[0].lower()
+            board_move = args[1]
+            if board_color not in ['b', 'w']:
+                self.respond('illegal move: "{} {}" wrong color'.format(board_color, board_move))
+                return
+            coord = move_to_coord(args[1], self.board.size)
+            move = coord_to_point(coord[0], coord[1], self.board.size)
+            
+            color = color_to_int(board_color)
+            if not self.board.play_move(move, color):
+                # self.respond("Illegal Move: {}".format(board_move))
+                self.respond('illegal move: "{} {}" occupied'.format(board_color, board_move))
+                return
+            else:
+                # self.board.try_captures(coord, color)
+                self.debug_msg(
+                    "Move: {}\nBoard:\n{}\n".format(board_move, self.board2d())
+                )
+            if len(args) > 2 and args[2] == 'print_move':
+                move_as_string = format_point(coord)
+                self.respond(move_as_string.lower())
+            else:
+                self.respond()
+        except Exception as e:
+            self.respond('illegal move: "{} {}" {}'.format(args[0], args[1], str(e)))
+
+    def gogui_rules_captured_count_cmd(self, args: List[str]) -> None:
+        """ We already implemented this function for Assignment 2 """
+        self.respond(str(self.board.get_captures(WHITE))+' '+str(self.board.get_captures(BLACK)))
+
+    """
+    ==========================================================================
+    Assignment 2 - game-specific commands you have to implement or modify
+    ==========================================================================
+    """
+
+    def genmove_cmd(self, args: List[str]) -> None:
+        """ 
+        Modify this function for Assignment 2.
+        """
+        board_color = args[0].lower()
+        color = color_to_int(board_color)
+        result1 = self.board.detect_five_in_a_row()
+        result2 = EMPTY
+        if self.board.get_captures(opponent(color)) >= 10:
+            result2 = opponent(color)
+        if result1 == opponent(color) or result2 == opponent(color):
+            self.respond("resign")
+            return
+        legal_moves = self.board.get_empty_points()
+        if legal_moves.size == 0:
+            self.respond("pass")
+            return
+        rng = np.random.default_rng()
+        choice = rng.choice(len(legal_moves))
+        move = legal_moves[choice]
+        move_coord = point_to_coord(move, self.board.size)
+        move_as_string = format_point(move_coord)
+        self.play_cmd([board_color, move_as_string, 'print_move'])
+    
+    def timelimit_cmd(self, args: List[str]) -> None:
+        """ Implement this function for Assignment 2 """
+        pass
+
+    def solve_cmd(self, args: List[str]) -> None:
+        """ Implement this function for Assignment 2 """
+        pass
+
+    """
+    ==========================================================================
+    Assignment 1 - game-specific commands end here
+    ==========================================================================
+    """
+
+def point_to_coord(point: GO_POINT, boardsize: int) -> Tuple[int, int]:
+    """
+    Transform point given as board array index 
+    to (row, col) coordinate representation.
+    Special case: PASS is transformed to (PASS,PASS)
+    """
+    if point == PASS:
+        return (PASS, PASS)
+    else:
+        NS = boardsize + 1
+        return divmod(point, NS)
+
+
+def format_point(move: Tuple[int, int]) -> str:
+    """
+    Return move coordinates as a string such as 'A1', or 'PASS'.
+    """
+    assert MAXSIZE <= 25
+    column_letters = "ABCDEFGHJKLMNOPQRSTUVWXYZ"
+    if move[0] == PASS:
+        return "PASS"
+    row, col = move
+    if not 0 <= row < MAXSIZE or not 0 <= col < MAXSIZE:
+        raise ValueError
+    return column_letters[col - 1] + str(row)
+
+
+def move_to_coord(point_str: str, board_size: int) -> Tuple[int, int]:
+    """
+    Convert a string point_str representing a point, as specified by GTP,
+    to a pair of coordinates (row, col) in range 1 .. board_size.
+    Raises ValueError if point_str is invalid
+    """
+    if not 2 <= board_size <= MAXSIZE:
+        raise ValueError("board_size out of range")
+    s = point_str.lower()
+    if s == "pass":
+        return (PASS, PASS)
+    try:
+        col_c = s[0]
+        if (not "a" <= col_c <= "z") or col_c == "i":
+            raise ValueError
+        col = ord(col_c) - ord("a")
+        if col_c < "i":
+            col += 1
+        row = int(s[1:])
+        if row < 1:
+            raise ValueError
+    except (IndexError, ValueError):
+        raise ValueError("wrong coordinate")
+    if not (col <= board_size and row <= board_size):
+        raise ValueError("wrong coordinate")
+    return row, col
+
+
+def color_to_int(c: str) -> int:
+    """convert character to the appropriate integer code"""
+    color_to_int = {"b": BLACK, "w": WHITE, "e": EMPTY, "BORDER": BORDER}
+    return color_to_int[c]
+
+def legal_moves_cmd(self, args: List[str]) -> None:
+        """
+        List legal moves for color args[0] in {'b','w'}
+        """
+        board_color: str = args[0].lower()
+        color: GO_COLOR = color_to_int(board_color)
+        moves: List[GO_POINT] = GoBoardUtil.generate_legal_moves(self.board, color)
+        gtp_moves: List[str] = []
+        for move in moves:
+            coords: Tuple[int, int] = point_to_coord(move, self.board.size)
+            gtp_moves.append(format_point(coords))
+        sorted_moves = " ".join(sorted(gtp_moves))
+        self.respond(sorted_moves)
+