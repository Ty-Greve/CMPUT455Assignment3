--- conflicted
+++ resolved
@@ -45,13 +45,10 @@
         self._debug_mode: bool = debug_mode
         self.go_engine = go_engine
         self.board: GoBoard = board
-<<<<<<< HEAD
 
         self.policy = "random"
 
-=======
         self.player = FlatMonteCarloPlayer(10)
->>>>>>> ac2f0cea
         self.commands: Dict[str, Callable[[List[str]], None]] = {
             "protocol_version": self.protocol_version_cmd,
             "quit": self.quit_cmd,
