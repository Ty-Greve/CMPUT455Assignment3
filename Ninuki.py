--- conflicted
+++ resolved
@@ -1,113 +1,65 @@
-#!/usr/bin/python3
-# Set the path to your python3 above
-
-"""
-Go0 random Go player
-Cmput 455 sample code
-Written by Cmput 455 TA and Martin Mueller
-
---- A3 ---
-V1
-Added FlatMonteCarloPlayer class
-imported form board_base
-change state.toPlay to state.current_player
-FlatMonteCarlo Moved
-Part 1 done
----
-V2 (Part2)
-finished part 2
----
-V3 
-Fixed edge case mentioned in assignment 3 update for the class
-Should be Completed
----
-"""
-<<<<<<< HEAD
-#from inspect import _Object
-=======
->>>>>>> 77103835
-from gtp_connection import GtpConnection
-from board_base import DEFAULT_SIZE, GO_POINT, GO_COLOR
-from board import GoBoard
-from board_util import GoBoardUtil
-from engine import GoEngine
-<<<<<<< HEAD
-from board_base import EMPTY, BLACK, WHITE
-=======
-#from game_basics import EMPTY, BLACK, WHITE
-
-class FlatMonteCarloPlayer():
-    def __init__(self, numSimulations):
-        self.numSimulations = numSimulations
-
-    def name(self):
-        return "Flat Monte Carlo Player ({0} sim.)".format(self.numSimulations)
-
-    #player runs N=10 simulations for each legal move
-    
-    def genmove(self, state: GoBoard) -> None: 
-        assert not state.end_of_game() #in board
-        moves = state.get_empty_points() #legal_moves_cmd in gtp_connection
-        numMoves = len(moves)
-        score = [0] * numMoves
-        for i in range(numMoves):
-            move = moves[i]
-            score[i] = self.simulate(state, move)
-        bestIndex = score.index(max(score))
-        best = moves[bestIndex]
-        assert best in state.get_empty_points()
-        return best
-
-    def simulate(self, state: GoBoard, move):
-        stats = [0] * 3
-        state.play_move(move)
-        moveNr = state.moveNumber()
-        for _ in range(self.numSimulations):
-            winner, _ = state.simulate() #not initialized 
-            stats[winner] += 1
-            state.resetToMoveNumber(moveNr)
-        assert sum(stats) == self.numSimulations
-        assert moveNr == state.moveNumber()
-        state.undoMove() #in board 
-        eval = (stats[BLACK] + 0.5 * stats[EMPTY]) / self.numSimulations
-        if state.toPlay == WHITE:
-            eval = 1 - eval
-        return eval
->>>>>>> 77103835
-
-class Go0(GoEngine):
-    def __init__(self) -> None:
-        """
-        Go player that selects moves randomly from the set of legal moves.
-        Does not use the fill-eye filter.
-        Passes only if there is no other legal move.
-        """
-        GoEngine.__init__(self, "Go0", 1.0)
-
-    def get_move(self, board: GoBoard, color: GO_COLOR) -> GO_POINT:
-        return GoBoardUtil.generate_random_move(board, color, 
-                                                use_eye_filter=False)
-    
-    def solve(self, board: GoBoard):
-        """
-        A2: Implement your search algorithm to solve a board
-        Change if deemed necessary
-        """
-        pass
-
-
-def run() -> None:
-    """
-    start the gtp connection and wait for commands.
-    """
-<<<<<<< HEAD
-    board: GoBoard = GoBoard(DEFAULT_SIZE) #DEFAULT_SIZE
-=======
-    board: GoBoard = GoBoard(DEFAULT_SIZE)
->>>>>>> 77103835
-    con: GtpConnection = GtpConnection(Go0(), board)
-    con.start_connection()
-
-
-if __name__ == "__main__":
-    run()
+#!/usr/bin/python3
+# Set the path to your python3 above
+
+"""
+Go0 random Go player
+Cmput 455 sample code
+Written by Cmput 455 TA and Martin Mueller
+
+--- A3 ---
+V1
+Added FlatMonteCarloPlayer class
+imported form board_base
+change state.toPlay to state.current_player
+FlatMonteCarlo Moved
+Part 1 done
+---
+V2 (Part2)
+finished part 2
+---
+V3 
+Fixed edge case mentioned in assignment 3 update for the class
+Should be Completed
+---
+"""
+
+from gtp_connection import GtpConnection
+from board_base import DEFAULT_SIZE, GO_POINT, GO_COLOR
+from board import GoBoard
+from board_util import GoBoardUtil
+from engine import GoEngine
+from board_base import EMPTY, BLACK, WHITE
+
+
+class Go0(GoEngine):
+    def __init__(self) -> None:
+        """
+        Go player that selects moves randomly from the set of legal moves.
+        Does not use the fill-eye filter.
+        Passes only if there is no other legal move.
+        """
+        GoEngine.__init__(self, "Go0", 1.0)
+
+    def get_move(self, board: GoBoard, color: GO_COLOR) -> GO_POINT:
+        return GoBoardUtil.generate_random_move(board, color, 
+                                                use_eye_filter=False)
+    
+    def solve(self, board: GoBoard):
+        """
+        A2: Implement your search algorithm to solve a board
+        Change if deemed necessary
+        """
+        pass
+
+
+def run() -> None:
+    """
+    start the gtp connection and wait for commands.
+    """
+    board: GoBoard = GoBoard(DEFAULT_SIZE) #DEFAULT_SIZE
+    con: GtpConnection = GtpConnection(Go0(), board)
+    con.start_connection()
+
+
+if __name__ == "__main__":
+    run()