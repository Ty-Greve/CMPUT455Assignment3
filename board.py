--- conflicted
+++ resolved
@@ -1,603 +1,594 @@
-"""
-board.py
-Cmput 455 sample code
-Written by Cmput 455 TA and Martin Mueller
-
-Implements a basic Go board with functions to:
-- initialize to a given board size
-- check if a move is legal
-- play a move
-
-The board uses a 1-dimensional representation with padding
---- A3 ---
-v1
-implemented change stack
-added undo
-reset() now emptys the change stack
-redone end_of_game()
-playmove() changed for change stack implementation
-redone detect_five_in_row() (removed calculate_row_columns_diags)
-get_final_result() function added
-simulate() Done
-resetToMoveNumber(moveNr) Done
-moveNumber() Done
-
-random policy should be working
----
-V2 
-Part 2 finished
----
-V3 
-Fixed edge case mentioned in assignment 3 update for the class
-Should be Completed
----
-"""
-
-import numpy as np
-from typing import List, Tuple
-
-from board_base import (
-    board_array_size,
-    coord_to_point,
-    is_black_white,
-    is_black_white_empty,
-    opponent,
-    where1d,
-    BLACK,
-    WHITE,
-    EMPTY,
-    BORDER,
-    MAXSIZE,
-    NO_POINT,
-    PASS,
-    GO_COLOR,
-    GO_POINT,
-)
-
-
-"""
-The GoBoard class implements a board and basic functions to play
-moves, check the end of the game, and count the acore at the end.
-The class also contains basic utility functions for writing a Go player.
-For many more utility functions, see the GoBoardUtil class in board_util.py.
-
-The board is stored as a one-dimensional array of GO_POINT in self.board.
-See coord_to_point for explanations of the array encoding.
-"""
-class GoBoard(object):
-    def __init__(self, size: int) -> None:
-        """
-        Creates a Go board of given size
-        """
-        assert 2 <= size <= MAXSIZE
-        self.reset(size)
-        self.calculate_rows_cols_diags() #removed for new implementation
-        self.black_captures = 0
-        self.white_captures = 0
-
-        ### Student implemented ###                                                         
-        # if there is no capture from the move then the move is just stored as a list with one point
-        # if there is multiple captures, all captured pieces are listed after the move that captured them
-        #[[color, point, cap,...], [color, point, cap,...], ...]
-        self.change_stack = [] # Stack containing data as [[Color of current player, GoPoint for first move, GoPoint for capture, GoPoint for capture,...], ...]
-
-    ########################################################
-    ###        Implement Undo Function                   ###
-    ########################################################
-    def undo_move(self) -> None:
-        # use change stack implementation with changes for captures
-        #### !!!!!!! MODIFY PLAY MOVE FOR TO PUSH MOVES ONTO STACK
-        # adjust the last and second last move variables?
-
-        last_moves = self.change_stack.pop()
-
-        # Handle the piece undone
-        color, point = last_moves[0:2] # get first two values from movelist
-        self.board[point] = EMPTY      # Remove the last piece played
-
-        # Handle undone Captures
-        Ocolor = opponent(color) # Get opponent color
-        for capture in last_moves[2:]: # for each capture in the movelist
-            self.board[capture] = Ocolor
-            if color == BLACK:
-                self.black_captures -= 1
-            elif color == WHITE:
-                self.white_captures -= 1
-
-        self.current_player = opponent(self.current_player) # Change the current player back
-
-        return None
-
-    def simulate(self) -> int:
-        # run flat monte carlo simulation from current position and return winner and unknown value (unknown value returned in FlatMonteCarloPlayer)
-        # play random until win or draw and return winner 
-        # undo will be called in resetToMoveNumber() after this is called in genmove in ninuki.py. so no issues hopefully
-        winner = "unknown"
-
-        while winner == "unknown":
-            legalMoves = self.get_empty_points()
-            move = int(np.random.choice(legalMoves, 1)) #get one random legal move
-            self.play_move(move, self.current_player)
-            winner = self.get_final_result() # Check for winner
-        
-        if winner == "black":
-            winner = 1
-        if winner == "white":
-            winner = 2
-        if winner == "draw":
-            winner = 0
-
-        return winner
-
-    def resetToMoveNumber(self, moveNr) -> None:
-        # reset board to move number given. Use undo for this
-        while len(self.change_stack)-1 > moveNr:
-            self.undo_move()
-        return None
-
-    def moveNumber(self) -> int:
-        # return the index in the change stack for the current move.
-        # Essentially return length of change stack-1 for 0 indexing
-        # moveNumber should not be called without at least one move being played, so no -1 risk
-        return len(self.change_stack)-1
-
-    def get_final_result(self) -> str:
-        """ We already implemented this function for Assignment 2 """
-        result1 = self.detect_five_in_a_row()
-        result2 = EMPTY
-        if self.get_captures(BLACK) >= 10:
-            result2 = BLACK
-        elif self.get_captures(WHITE) >= 10:
-            result2 = WHITE
-
-        if (result1 == BLACK) or (result2 == BLACK):
-            return "black"
-        elif (result1 == WHITE) or (result2 == WHITE):
-            return "white"
-        elif self.get_empty_points().size == 0:
-            return "draw"
-        else:
-            return "unknown"
-
-    def add_two_captures(self, color: GO_COLOR) -> None:
-        if color == BLACK:
-            self.black_captures += 2
-        elif color == WHITE:
-            self.white_captures += 2
-    def get_captures(self, color: GO_COLOR) -> None:
-        if color == BLACK:
-            return self.black_captures
-        elif color == WHITE:
-            return self.white_captures
-    
-    def calculate_rows_cols_diags(self) -> None:
-        if self.size < 5:
-            return
-        # precalculate all rows, cols, and diags for 5-in-a-row detection
-        self.rows = []
-        self.cols = []
-        for i in range(1, self.size + 1):
-            current_row = []
-            start = self.row_start(i)
-            for pt in range(start, start + self.size):
-                current_row.append(pt)
-            self.rows.append(current_row)
-            
-            start = self.row_start(1) + i - 1
-            current_col = []
-            for pt in range(start, self.row_start(self.size) + i, self.NS):
-                current_col.append(pt)
-            self.cols.append(current_col)
-        
-        self.diags = []
-        # diag towards SE, starting from first row (1,1) moving right to (1,n)
-        start = self.row_start(1)
-        for i in range(start, start + self.size):
-            diag_SE = []
-            pt = i
-            while self.get_color(pt) == EMPTY:
-                diag_SE.append(pt)
-                pt += self.NS + 1
-            if len(diag_SE) >= 5:
-                self.diags.append(diag_SE)
-        # diag towards SE and NE, starting from (2,1) downwards to (n,1)
-        for i in range(start + self.NS, self.row_start(self.size) + 1, self.NS):
-            diag_SE = []
-            diag_NE = []
-            pt = i
-            while self.get_color(pt) == EMPTY:
-                diag_SE.append(pt)
-                pt += self.NS + 1
-            pt = i
-            while self.get_color(pt) == EMPTY:
-                diag_NE.append(pt)
-                pt += -1 * self.NS + 1
-            if len(diag_SE) >= 5:
-                self.diags.append(diag_SE)
-            if len(diag_NE) >= 5:
-                self.diags.append(diag_NE)
-        # diag towards NE, starting from (n,2) moving right to (n,n)
-        start = self.row_start(self.size) + 1
-        for i in range(start, start + self.size):
-            diag_NE = []
-            pt = i
-            while self.get_color(pt) == EMPTY:
-                diag_NE.append(pt)
-                pt += -1 * self.NS + 1
-            if len(diag_NE) >=5:
-                self.diags.append(diag_NE)
-        assert len(self.rows) == self.size
-        assert len(self.cols) == self.size
-        assert len(self.diags) == (2 * (self.size - 5) + 1) * 2
-
-    def reset(self, size: int) -> None:
-        """
-        Creates a start state, an empty board with given size.
-        """
-        self.size: int = size
-        self.NS: int = size + 1
-        self.WE: int = 1
-        self.ko_recapture: GO_POINT = NO_POINT
-        self.last_move: GO_POINT = NO_POINT
-        self.last2_move: GO_POINT = NO_POINT
-        self.current_player: GO_COLOR = BLACK
-        self.maxpoint: int = board_array_size(size)
-        self.board: np.ndarray[GO_POINT] = np.full(self.maxpoint, BORDER, dtype=GO_POINT)
-        self._initialize_empty_points(self.board)
-        self.calculate_rows_cols_diags()   
-        self.black_captures = 0
-        self.white_captures = 0
-
-        self.change_stack = []
-
-    def copy(self) -> 'GoBoard':
-        b = GoBoard(self.size)
-        assert b.NS == self.NS
-        assert b.WE == self.WE
-        b.ko_recapture = self.ko_recapture
-        b.last_move = self.last_move
-        b.last2_move = self.last2_move
-        b.current_player = self.current_player
-        assert b.maxpoint == self.maxpoint
-        b.board = np.copy(self.board)
-        return b
-
-    def get_color(self, point: GO_POINT) -> GO_COLOR:
-        return self.board[point]
-
-    def pt(self, row: int, col: int) -> GO_POINT:
-        return coord_to_point(row, col, self.size)
-
-    def _is_legal_check_simple_cases(self, point: GO_POINT, color: GO_COLOR) -> bool:
-        """
-        Check the simple cases of illegal moves.
-        Some "really bad" arguments will just trigger an assertion.
-        If this function returns False: move is definitely illegal
-        If this function returns True: still need to check more
-        complicated cases such as suicide.
-        """
-        assert is_black_white(color)
-        if point == PASS:
-            return True
-        # Could just return False for out-of-bounds, 
-        # but it is better to know if this is called with an illegal point
-        assert self.pt(1, 1) <= point <= self.pt(self.size, self.size)
-        assert is_black_white_empty(self.board[point])
-        if self.board[point] != EMPTY:
-            return False
-        if point == self.ko_recapture:
-            return False
-        return True
-
-    def is_legal(self, point: GO_POINT, color: GO_COLOR) -> bool:
-        """
-        Check whether it is legal for color to play on point
-        This method tries to play the move on a temporary copy of the board.
-        This prevents the board from being modified by the move
-        """
-        if point == PASS:
-            return True
-        board_copy: GoBoard = self.copy()
-        can_play_move = board_copy.play_move(point, color)
-        return can_play_move
-
-    def end_of_game(self) -> bool:
-        if self.black_captures>=10 or self.white_captures>=10:
-            return True
-        elif self.detect_five_in_a_row() != EMPTY:
-            return True
-        elif len(self.get_empty_points()) == 0:
-            return True
-        else:
-            return False
-    '''
-    def end_of_game(self) -> bool:
-        return self.last_move == PASS \
-           and self.last2_move == PASS
-    '''
-           
-    def get_empty_points(self) -> np.ndarray:
-        """
-        Return:
-            The empty points on the board
-        """
-        return where1d(self.board == EMPTY)
-
-    def row_start(self, row: int) -> int:
-        assert row >= 1
-        assert row <= self.size
-        return row * self.NS + 1
-
-    def _initialize_empty_points(self, board_array: np.ndarray) -> None:
-        """
-        Fills points on the board with EMPTY
-        Argument
-        ---------
-        board: numpy array, filled with BORDER
-        """
-        for row in range(1, self.size + 1):
-            start: int = self.row_start(row)
-            board_array[start : start + self.size] = EMPTY
-
-    def is_eye(self, point: GO_POINT, color: GO_COLOR) -> bool:
-        """
-        Check if point is a simple eye for color
-        """
-        if not self._is_surrounded(point, color):
-            return False
-        # Eye-like shape. Check diagonals to detect false eye
-        opp_color = opponent(color)
-        false_count = 0
-        at_edge = 0
-        for d in self._diag_neighbors(point):
-            if self.board[d] == BORDER:
-                at_edge = 1
-            elif self.board[d] == opp_color:
-                false_count += 1
-        return false_count <= 1 - at_edge  # 0 at edge, 1 in center
-
-    def _is_surrounded(self, point: GO_POINT, color: GO_COLOR) -> bool:
-        """
-        check whether empty point is surrounded by stones of color
-        (or BORDER) neighbors
-        """
-        for nb in self._neighbors(point):
-            nb_color = self.board[nb]
-            if nb_color != BORDER and nb_color != color:
-                return False
-        return True
-
-    def _has_liberty(self, block: np.ndarray) -> bool:
-        """
-        Check if the given block has any liberty.
-        block is a numpy boolean array
-        """
-        for stone in where1d(block):
-            empty_nbs = self.neighbors_of_color(stone, EMPTY)
-            if empty_nbs:
-                return True
-        return False
-
-    def _block_of(self, stone: GO_POINT) -> np.ndarray:
-        """
-        Find the block of given stone
-        Returns a board of boolean markers which are set for
-        all the points in the block 
-        """
-        color: GO_COLOR = self.get_color(stone)
-        assert is_black_white(color)
-        return self.connected_component(stone)
-
-    def connected_component(self, point: GO_POINT) -> np.ndarray:
-        """
-        Find the connected component of the given point.
-        """
-        marker = np.full(self.maxpoint, False, dtype=np.bool_)
-        pointstack = [point]
-        color: GO_COLOR = self.get_color(point)
-        assert is_black_white_empty(color)
-        marker[point] = True
-        while pointstack:
-            p = pointstack.pop()
-            neighbors = self.neighbors_of_color(p, color)
-            for nb in neighbors:
-                if not marker[nb]:
-                    marker[nb] = True
-                    pointstack.append(nb)
-        return marker
-
-    def _detect_and_process_capture(self, nb_point: GO_POINT) -> GO_POINT:
-        """
-        Check whether opponent block on nb_point is captured.
-        If yes, remove the stones.
-        Returns the stone if only a single stone was captured,
-        and returns NO_POINT otherwise.
-        This result is used in play_move to check for possible ko
-        """
-        single_capture: GO_POINT = NO_POINT
-        opp_block = self._block_of(nb_point)
-        if not self._has_liberty(opp_block):
-            captures = list(where1d(opp_block))
-            self.board[captures] = EMPTY
-            if len(captures) == 1:
-                single_capture = nb_point
-        return single_capture
-    
-    def play_move(self, point: GO_POINT, color: GO_COLOR) -> bool:
-        """
-        Tries to play a move of color on the point.
-        Returns whether or not the point was empty.
-        """
-        # Modified to allow for undo function
-
-        if self.board[point] != EMPTY:
-            return False
-        self.board[point] = color
-        ####
-        changenode = [color, point] # Add color and point to the list for addition to the change stack
-        ####
-        self.current_player = opponent(color)
-        self.last2_move = self.last_move
-        self.last_move = point
-        O = opponent(color)
-        offsets = [1, -1, self.NS, -self.NS, self.NS+1, -(self.NS+1), self.NS-1, -self.NS+1]
-        for offset in offsets:
-            if self.board[point+offset] == O and self.board[point+(offset*2)] == O and self.board[point+(offset*3)] == color:
-                self.board[point+offset] = EMPTY
-                self.board[point+(offset*2)] = EMPTY
-                ####
-                changenode.append(point+offset)         # Add capture 1
-                changenode.append(point+(offset*2))     # Add capture 2 to changelist for undo
-                ####
-                if color == BLACK:
-                    self.black_captures += 2
-                else:
-                    self.white_captures += 2
-        ####
-        self.change_stack.append(changenode) # Add all changes from the move played to the change stack
-        ####
-        return True
-    
-    def neighbors_of_color(self, point: GO_POINT, color: GO_COLOR) -> List:
-        """ List of neighbors of point of given color """
-        nbc: List[GO_POINT] = []
-        for nb in self._neighbors(point):
-            if self.get_color(nb) == color:
-                nbc.append(nb)
-        return nbc
-
-    def _neighbors(self, point: GO_POINT) -> List:
-        """ List of all four neighbors of the point """
-        return [point - 1, point + 1, point - self.NS, point + self.NS]
-
-    def _diag_neighbors(self, point: GO_POINT) -> List:
-        """ List of all four diagonal neighbors of point """
-        return [point - self.NS - 1,
-                point - self.NS + 1,
-                point + self.NS - 1,
-                point + self.NS + 1]
-
-    def last_board_moves(self) -> List:
-        """
-        Get the list of last_move and second last move.
-        Only include moves on the board (not NO_POINT, not PASS).
-        """
-        board_moves: List[GO_POINT] = []
-        if self.last_move != NO_POINT and self.last_move != PASS:
-            board_moves.append(self.last_move)
-        if self.last2_move != NO_POINT and self.last2_move != PASS:
-            board_moves.append(self.last2_move)
-        return board_moves
-    '''
-    def detect_five_in_a_row(self) -> GO_COLOR:
-        """
-        Returns BLACK or WHITE if any five in a row is detected for the color
-        EMPTY otherwise.
-        """
-        #exit if not enough pieces played
-        if len(self.change_stack) < 5:
-            return EMPTY
-
-        lm = self.change_stack[-1][1]
-        
-        color = self.board[lm]
-
-        #[[up, down],[left,right],[NE,SW],[NW,SW]]
-        n = self.size
-        direct = [[n+1, -(n+1)],[-1,1],[n+2,-(n+2)],[n,-n]]
-
-        for d in direct:
-            d0 = d[0]
-            d1 = d[1]
-            i = 1
-            while self.board[lm+(d0*i)] == color:
-                #print(self.board[lm+(d0*i)])
-                i+=1
-            j = 1
-            while self.board[lm+(d1*j)] == color:
-                
-                j+=1
-            if i+j-1 >=5:
-                return color
-
-        return EMPTY
-
-    '''
-    def detect_five_in_a_row(self) -> GO_COLOR:
-        """
-        Returns BLACK or WHITE if any five in a row is detected for the color
-        EMPTY otherwise.
-        """
-        for r in self.rows:
-            result = self.has_five_in_list(r)
-            if result != EMPTY:
-                return result
-        for c in self.cols:
-            result = self.has_five_in_list(c)
-            if result != EMPTY:
-                return result
-        for d in self.diags:
-            result = self.has_five_in_list(d)
-            if result != EMPTY:
-                return result
-        return EMPTY
-    
-    def has_five_in_list(self, list) -> GO_COLOR:
-        """
-        Returns BLACK or WHITE if any five in a rows exist in the list.
-        EMPTY otherwise.
-        """
-        prev = BORDER
-        counter = 1
-        for stone in list:
-            if self.get_color(stone) == prev:
-                counter += 1
-            else:
-                counter = 1
-                prev = self.get_color(stone)
-            if counter == 5 and prev != EMPTY:
-                return prev
-        return EMPTY
-<<<<<<< HEAD
-
-    def detectOpenFour(self) -> bool:
-        #fours = self.generateOpenFour(self.current_player)
-
-        for r in self.rows:
-            if self.isOpenFour(r):
-                return True
-        for c in self.cols:
-            if self.isOpenFour(c):
-                return True
-        for d in self.diags:
-            if self.isOpenFour(d):
-                return True
-        return False
-
-    def isOpenFour(self, a: list):
-        #Lol
-        p = opponent(self.current_player)
-        row = self.list_to_fours(a)
-        for i in range(len(row)-5):
-            if row[i]==0:
-                if row[i+1]==p:
-                    if row[i+2]==p:
-                        if row[i+3]==p:
-                            if row[i+4]==p:
-                                if row[i+5]==0:
-                                    return True
-        return False
-
-    def list_to_fours(self, a: list):
-        out = []
-        for i in a:
-            out.append(self.get_color(i))
-        return out
-
-
-
-
-    
-=======
-    '''
->>>>>>> 77103835
+"""
+board.py
+Cmput 455 sample code
+Written by Cmput 455 TA and Martin Mueller
+
+Implements a basic Go board with functions to:
+- initialize to a given board size
+- check if a move is legal
+- play a move
+
+The board uses a 1-dimensional representation with padding
+--- A3 ---
+v1
+implemented change stack
+added undo
+reset() now emptys the change stack
+redone end_of_game()
+playmove() changed for change stack implementation
+redone detect_five_in_row() (removed calculate_row_columns_diags)
+get_final_result() function added
+simulate() Done
+resetToMoveNumber(moveNr) Done
+moveNumber() Done
+
+random policy should be working
+---
+V2 
+Part 2 finished
+---
+V3 
+Fixed edge case mentioned in assignment 3 update for the class
+Should be Completed
+---
+"""
+
+import numpy as np
+from typing import List, Tuple
+
+from board_base import (
+    board_array_size,
+    coord_to_point,
+    is_black_white,
+    is_black_white_empty,
+    opponent,
+    where1d,
+    BLACK,
+    WHITE,
+    EMPTY,
+    BORDER,
+    MAXSIZE,
+    NO_POINT,
+    PASS,
+    GO_COLOR,
+    GO_POINT,
+)
+
+
+"""
+The GoBoard class implements a board and basic functions to play
+moves, check the end of the game, and count the acore at the end.
+The class also contains basic utility functions for writing a Go player.
+For many more utility functions, see the GoBoardUtil class in board_util.py.
+
+The board is stored as a one-dimensional array of GO_POINT in self.board.
+See coord_to_point for explanations of the array encoding.
+"""
+class GoBoard(object):
+    def __init__(self, size: int) -> None:
+        """
+        Creates a Go board of given size
+        """
+        assert 2 <= size <= MAXSIZE
+        self.reset(size)
+        self.calculate_rows_cols_diags() #removed for new implementation
+        self.black_captures = 0
+        self.white_captures = 0
+
+        ### Student implemented ###                                                         
+        # if there is no capture from the move then the move is just stored as a list with one point
+        # if there is multiple captures, all captured pieces are listed after the move that captured them
+        #[[color, point, cap,...], [color, point, cap,...], ...]
+        self.change_stack = [] # Stack containing data as [[Color of current player, GoPoint for first move, GoPoint for capture, GoPoint for capture,...], ...]
+
+    ########################################################
+    ###        Implement Undo Function                   ###
+    ########################################################
+    def undo_move(self) -> None:
+        # use change stack implementation with changes for captures
+        #### !!!!!!! MODIFY PLAY MOVE FOR TO PUSH MOVES ONTO STACK
+        # adjust the last and second last move variables?
+
+        last_moves = self.change_stack.pop()
+
+        # Handle the piece undone
+        color, point = last_moves[0:2] # get first two values from movelist
+        self.board[point] = EMPTY      # Remove the last piece played
+
+        # Handle undone Captures
+        Ocolor = opponent(color) # Get opponent color
+        for capture in last_moves[2:]: # for each capture in the movelist
+            self.board[capture] = Ocolor
+            if color == BLACK:
+                self.black_captures -= 1
+            elif color == WHITE:
+                self.white_captures -= 1
+
+        self.current_player = opponent(self.current_player) # Change the current player back
+
+        return None
+
+    def simulate(self) -> int:
+        # run flat monte carlo simulation from current position and return winner and unknown value (unknown value returned in FlatMonteCarloPlayer)
+        # play random until win or draw and return winner 
+        # undo will be called in resetToMoveNumber() after this is called in genmove in ninuki.py. so no issues hopefully
+        winner = "unknown"
+
+        while winner == "unknown":
+            legalMoves = self.get_empty_points()
+            move = int(np.random.choice(legalMoves, 1)) #get one random legal move
+            self.play_move(move, self.current_player)
+            winner = self.get_final_result() # Check for winner
+        
+        if winner == "black":
+            winner = 1
+        if winner == "white":
+            winner = 2
+        if winner == "draw":
+            winner = 0
+
+        return winner
+
+    def resetToMoveNumber(self, moveNr) -> None:
+        # reset board to move number given. Use undo for this
+        while len(self.change_stack)-1 > moveNr:
+            self.undo_move()
+        return None
+
+    def moveNumber(self) -> int:
+        # return the index in the change stack for the current move.
+        # Essentially return length of change stack-1 for 0 indexing
+        # moveNumber should not be called without at least one move being played, so no -1 risk
+        return len(self.change_stack)-1
+
+    def get_final_result(self) -> str:
+        """ We already implemented this function for Assignment 2 """
+        result1 = self.detect_five_in_a_row()
+        result2 = EMPTY
+        if self.get_captures(BLACK) >= 10:
+            result2 = BLACK
+        elif self.get_captures(WHITE) >= 10:
+            result2 = WHITE
+
+        if (result1 == BLACK) or (result2 == BLACK):
+            return "black"
+        elif (result1 == WHITE) or (result2 == WHITE):
+            return "white"
+        elif self.get_empty_points().size == 0:
+            return "draw"
+        else:
+            return "unknown"
+
+    def add_two_captures(self, color: GO_COLOR) -> None:
+        if color == BLACK:
+            self.black_captures += 2
+        elif color == WHITE:
+            self.white_captures += 2
+    def get_captures(self, color: GO_COLOR) -> None:
+        if color == BLACK:
+            return self.black_captures
+        elif color == WHITE:
+            return self.white_captures
+    
+    def calculate_rows_cols_diags(self) -> None:
+        if self.size < 5:
+            return
+        # precalculate all rows, cols, and diags for 5-in-a-row detection
+        self.rows = []
+        self.cols = []
+        for i in range(1, self.size + 1):
+            current_row = []
+            start = self.row_start(i)
+            for pt in range(start, start + self.size):
+                current_row.append(pt)
+            self.rows.append(current_row)
+            
+            start = self.row_start(1) + i - 1
+            current_col = []
+            for pt in range(start, self.row_start(self.size) + i, self.NS):
+                current_col.append(pt)
+            self.cols.append(current_col)
+        
+        self.diags = []
+        # diag towards SE, starting from first row (1,1) moving right to (1,n)
+        start = self.row_start(1)
+        for i in range(start, start + self.size):
+            diag_SE = []
+            pt = i
+            while self.get_color(pt) == EMPTY:
+                diag_SE.append(pt)
+                pt += self.NS + 1
+            if len(diag_SE) >= 5:
+                self.diags.append(diag_SE)
+        # diag towards SE and NE, starting from (2,1) downwards to (n,1)
+        for i in range(start + self.NS, self.row_start(self.size) + 1, self.NS):
+            diag_SE = []
+            diag_NE = []
+            pt = i
+            while self.get_color(pt) == EMPTY:
+                diag_SE.append(pt)
+                pt += self.NS + 1
+            pt = i
+            while self.get_color(pt) == EMPTY:
+                diag_NE.append(pt)
+                pt += -1 * self.NS + 1
+            if len(diag_SE) >= 5:
+                self.diags.append(diag_SE)
+            if len(diag_NE) >= 5:
+                self.diags.append(diag_NE)
+        # diag towards NE, starting from (n,2) moving right to (n,n)
+        start = self.row_start(self.size) + 1
+        for i in range(start, start + self.size):
+            diag_NE = []
+            pt = i
+            while self.get_color(pt) == EMPTY:
+                diag_NE.append(pt)
+                pt += -1 * self.NS + 1
+            if len(diag_NE) >=5:
+                self.diags.append(diag_NE)
+        assert len(self.rows) == self.size
+        assert len(self.cols) == self.size
+        assert len(self.diags) == (2 * (self.size - 5) + 1) * 2
+
+    def reset(self, size: int) -> None:
+        """
+        Creates a start state, an empty board with given size.
+        """
+        self.size: int = size
+        self.NS: int = size + 1
+        self.WE: int = 1
+        self.ko_recapture: GO_POINT = NO_POINT
+        self.last_move: GO_POINT = NO_POINT
+        self.last2_move: GO_POINT = NO_POINT
+        self.current_player: GO_COLOR = BLACK
+        self.maxpoint: int = board_array_size(size)
+        self.board: np.ndarray[GO_POINT] = np.full(self.maxpoint, BORDER, dtype=GO_POINT)
+        self._initialize_empty_points(self.board)
+        self.calculate_rows_cols_diags()   
+        self.black_captures = 0
+        self.white_captures = 0
+
+        self.change_stack = []
+
+    def copy(self) -> 'GoBoard':
+        b = GoBoard(self.size)
+        assert b.NS == self.NS
+        assert b.WE == self.WE
+        b.ko_recapture = self.ko_recapture
+        b.last_move = self.last_move
+        b.last2_move = self.last2_move
+        b.current_player = self.current_player
+        assert b.maxpoint == self.maxpoint
+        b.board = np.copy(self.board)
+        return b
+
+    def get_color(self, point: GO_POINT) -> GO_COLOR:
+        return self.board[point]
+
+    def pt(self, row: int, col: int) -> GO_POINT:
+        return coord_to_point(row, col, self.size)
+
+    def _is_legal_check_simple_cases(self, point: GO_POINT, color: GO_COLOR) -> bool:
+        """
+        Check the simple cases of illegal moves.
+        Some "really bad" arguments will just trigger an assertion.
+        If this function returns False: move is definitely illegal
+        If this function returns True: still need to check more
+        complicated cases such as suicide.
+        """
+        assert is_black_white(color)
+        if point == PASS:
+            return True
+        # Could just return False for out-of-bounds, 
+        # but it is better to know if this is called with an illegal point
+        assert self.pt(1, 1) <= point <= self.pt(self.size, self.size)
+        assert is_black_white_empty(self.board[point])
+        if self.board[point] != EMPTY:
+            return False
+        if point == self.ko_recapture:
+            return False
+        return True
+
+    def is_legal(self, point: GO_POINT, color: GO_COLOR) -> bool:
+        """
+        Check whether it is legal for color to play on point
+        This method tries to play the move on a temporary copy of the board.
+        This prevents the board from being modified by the move
+        """
+        if point == PASS:
+            return True
+        board_copy: GoBoard = self.copy()
+        can_play_move = board_copy.play_move(point, color)
+        return can_play_move
+
+    def end_of_game(self) -> bool:
+        if self.black_captures>=10 or self.white_captures>=10:
+            return True
+        elif self.detect_five_in_a_row() != EMPTY:
+            return True
+        elif len(self.get_empty_points()) == 0:
+            return True
+        else:
+            return False
+    '''
+    def end_of_game(self) -> bool:
+        return self.last_move == PASS \
+           and self.last2_move == PASS
+    '''
+           
+    def get_empty_points(self) -> np.ndarray:
+        """
+        Return:
+            The empty points on the board
+        """
+        return where1d(self.board == EMPTY)
+
+    def row_start(self, row: int) -> int:
+        assert row >= 1
+        assert row <= self.size
+        return row * self.NS + 1
+
+    def _initialize_empty_points(self, board_array: np.ndarray) -> None:
+        """
+        Fills points on the board with EMPTY
+        Argument
+        ---------
+        board: numpy array, filled with BORDER
+        """
+        for row in range(1, self.size + 1):
+            start: int = self.row_start(row)
+            board_array[start : start + self.size] = EMPTY
+
+    def is_eye(self, point: GO_POINT, color: GO_COLOR) -> bool:
+        """
+        Check if point is a simple eye for color
+        """
+        if not self._is_surrounded(point, color):
+            return False
+        # Eye-like shape. Check diagonals to detect false eye
+        opp_color = opponent(color)
+        false_count = 0
+        at_edge = 0
+        for d in self._diag_neighbors(point):
+            if self.board[d] == BORDER:
+                at_edge = 1
+            elif self.board[d] == opp_color:
+                false_count += 1
+        return false_count <= 1 - at_edge  # 0 at edge, 1 in center
+
+    def _is_surrounded(self, point: GO_POINT, color: GO_COLOR) -> bool:
+        """
+        check whether empty point is surrounded by stones of color
+        (or BORDER) neighbors
+        """
+        for nb in self._neighbors(point):
+            nb_color = self.board[nb]
+            if nb_color != BORDER and nb_color != color:
+                return False
+        return True
+
+    def _has_liberty(self, block: np.ndarray) -> bool:
+        """
+        Check if the given block has any liberty.
+        block is a numpy boolean array
+        """
+        for stone in where1d(block):
+            empty_nbs = self.neighbors_of_color(stone, EMPTY)
+            if empty_nbs:
+                return True
+        return False
+
+    def _block_of(self, stone: GO_POINT) -> np.ndarray:
+        """
+        Find the block of given stone
+        Returns a board of boolean markers which are set for
+        all the points in the block 
+        """
+        color: GO_COLOR = self.get_color(stone)
+        assert is_black_white(color)
+        return self.connected_component(stone)
+
+    def connected_component(self, point: GO_POINT) -> np.ndarray:
+        """
+        Find the connected component of the given point.
+        """
+        marker = np.full(self.maxpoint, False, dtype=np.bool_)
+        pointstack = [point]
+        color: GO_COLOR = self.get_color(point)
+        assert is_black_white_empty(color)
+        marker[point] = True
+        while pointstack:
+            p = pointstack.pop()
+            neighbors = self.neighbors_of_color(p, color)
+            for nb in neighbors:
+                if not marker[nb]:
+                    marker[nb] = True
+                    pointstack.append(nb)
+        return marker
+
+    def _detect_and_process_capture(self, nb_point: GO_POINT) -> GO_POINT:
+        """
+        Check whether opponent block on nb_point is captured.
+        If yes, remove the stones.
+        Returns the stone if only a single stone was captured,
+        and returns NO_POINT otherwise.
+        This result is used in play_move to check for possible ko
+        """
+        single_capture: GO_POINT = NO_POINT
+        opp_block = self._block_of(nb_point)
+        if not self._has_liberty(opp_block):
+            captures = list(where1d(opp_block))
+            self.board[captures] = EMPTY
+            if len(captures) == 1:
+                single_capture = nb_point
+        return single_capture
+    
+    def play_move(self, point: GO_POINT, color: GO_COLOR) -> bool:
+        """
+        Tries to play a move of color on the point.
+        Returns whether or not the point was empty.
+        """
+        # Modified to allow for undo function
+
+        if self.board[point] != EMPTY:
+            return False
+        self.board[point] = color
+        ####
+        changenode = [color, point] # Add color and point to the list for addition to the change stack
+        ####
+        self.current_player = opponent(color)
+        self.last2_move = self.last_move
+        self.last_move = point
+        O = opponent(color)
+        offsets = [1, -1, self.NS, -self.NS, self.NS+1, -(self.NS+1), self.NS-1, -self.NS+1]
+        for offset in offsets:
+            if self.board[point+offset] == O and self.board[point+(offset*2)] == O and self.board[point+(offset*3)] == color:
+                self.board[point+offset] = EMPTY
+                self.board[point+(offset*2)] = EMPTY
+                ####
+                changenode.append(point+offset)         # Add capture 1
+                changenode.append(point+(offset*2))     # Add capture 2 to changelist for undo
+                ####
+                if color == BLACK:
+                    self.black_captures += 2
+                else:
+                    self.white_captures += 2
+        ####
+        self.change_stack.append(changenode) # Add all changes from the move played to the change stack
+        ####
+        return True
+    
+    def neighbors_of_color(self, point: GO_POINT, color: GO_COLOR) -> List:
+        """ List of neighbors of point of given color """
+        nbc: List[GO_POINT] = []
+        for nb in self._neighbors(point):
+            if self.get_color(nb) == color:
+                nbc.append(nb)
+        return nbc
+
+    def _neighbors(self, point: GO_POINT) -> List:
+        """ List of all four neighbors of the point """
+        return [point - 1, point + 1, point - self.NS, point + self.NS]
+
+    def _diag_neighbors(self, point: GO_POINT) -> List:
+        """ List of all four diagonal neighbors of point """
+        return [point - self.NS - 1,
+                point - self.NS + 1,
+                point + self.NS - 1,
+                point + self.NS + 1]
+
+    def last_board_moves(self) -> List:
+        """
+        Get the list of last_move and second last move.
+        Only include moves on the board (not NO_POINT, not PASS).
+        """
+        board_moves: List[GO_POINT] = []
+        if self.last_move != NO_POINT and self.last_move != PASS:
+            board_moves.append(self.last_move)
+        if self.last2_move != NO_POINT and self.last2_move != PASS:
+            board_moves.append(self.last2_move)
+        return board_moves
+    '''
+    def detect_five_in_a_row(self) -> GO_COLOR:
+        """
+        Returns BLACK or WHITE if any five in a row is detected for the color
+        EMPTY otherwise.
+        """
+        #exit if not enough pieces played
+        if len(self.change_stack) < 5:
+            return EMPTY
+
+        lm = self.change_stack[-1][1]
+        
+        color = self.board[lm]
+
+        #[[up, down],[left,right],[NE,SW],[NW,SW]]
+        n = self.size
+        direct = [[n+1, -(n+1)],[-1,1],[n+2,-(n+2)],[n,-n]]
+
+        for d in direct:
+            d0 = d[0]
+            d1 = d[1]
+            i = 1
+            while self.board[lm+(d0*i)] == color:
+                #print(self.board[lm+(d0*i)])
+                i+=1
+            j = 1
+            while self.board[lm+(d1*j)] == color:
+                
+                j+=1
+            if i+j-1 >=5:
+                return color
+
+        return EMPTY
+
+    '''
+    def detect_five_in_a_row(self) -> GO_COLOR:
+        """
+        Returns BLACK or WHITE if any five in a row is detected for the color
+        EMPTY otherwise.
+        """
+        for r in self.rows:
+            result = self.has_five_in_list(r)
+            if result != EMPTY:
+                return result
+        for c in self.cols:
+            result = self.has_five_in_list(c)
+            if result != EMPTY:
+                return result
+        for d in self.diags:
+            result = self.has_five_in_list(d)
+            if result != EMPTY:
+                return result
+        return EMPTY
+    
+    def has_five_in_list(self, list) -> GO_COLOR:
+        """
+        Returns BLACK or WHITE if any five in a rows exist in the list.
+        EMPTY otherwise.
+        """
+        prev = BORDER
+        counter = 1
+        for stone in list:
+            if self.get_color(stone) == prev:
+                counter += 1
+            else:
+                counter = 1
+                prev = self.get_color(stone)
+            if counter == 5 and prev != EMPTY:
+                return prev
+        return EMPTY
+
+    def detectOpenFour(self) -> bool:
+        #fours = self.generateOpenFour(self.current_player)
+
+        for r in self.rows:
+            if self.isOpenFour(r):
+                return True
+        for c in self.cols:
+            if self.isOpenFour(c):
+                return True
+        for d in self.diags:
+            if self.isOpenFour(d):
+                return True
+        return False
+
+    def isOpenFour(self, a: list):
+        #Lol
+        p = opponent(self.current_player)
+        row = self.list_to_fours(a)
+        for i in range(len(row)-5):
+            if row[i]==0:
+                if row[i+1]==p:
+                    if row[i+2]==p:
+                        if row[i+3]==p:
+                            if row[i+4]==p:
+                                if row[i+5]==0:
+                                    return True
+        return False
+
+    def list_to_fours(self, a: list):
+        out = []
+        for i in a:
+            out.append(self.get_color(i))
+        return out